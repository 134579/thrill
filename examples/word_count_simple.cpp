/*******************************************************************************
 * examples/word_count_simple.cpp
 *
 * Part of Project c7a.
 *
 *
 * This file has no license. Only Chuck Norris can compile it.
 ******************************************************************************/

#include <random>
#include <thread>
#include <string>

#include "word_count_user_program.cpp"

#include <c7a/api/bootstrap.hpp>
#include <c7a/api/dia.hpp>
#include <c7a/common/cmdline_parser.hpp>
#include <c7a/api/node_include.hpp>

<<<<<<< HEAD
using c7a::api::Execute;
=======
>>>>>>> d64fe912
using c7a::api::ExecuteThreads;
using c7a::api::Context;

static void local_word_count(size_t workers, size_t elements, size_t port_base) {

    std::function<void(Context&)> start_func = [elements](Context& ctx) {
<<<<<<< HEAD
                                                        word_count_generated(ctx, elements);
                                                    };
=======
                                                   word_count_generated(ctx, elements);
                                               };
>>>>>>> d64fe912

    ExecuteThreads(workers, port_base, start_func);
}

int main(int argc, char* argv[]) {

<<<<<<< HEAD

=======
>>>>>>> d64fe912
    const size_t port_base = 8080;

    c7a::common::CmdlineParser clp;

    clp.SetVerboseProcess(false);

    unsigned int workers = 1;
    clp.AddUInt('n', "workers", "N", workers,
                "Create wordcount example with N workers");

    unsigned int elements = 1;
    clp.AddUInt('s', "elements", "S", elements,
                "Create wordcount example with S generated words");

    if (!clp.Process(argc, argv)) {
        return -1;
    }

    local_word_count(workers, elements, port_base);
}

/******************************************************************************/<|MERGE_RESOLUTION|>--- conflicted
+++ resolved
@@ -18,33 +18,20 @@
 #include <c7a/common/cmdline_parser.hpp>
 #include <c7a/api/node_include.hpp>
 
-<<<<<<< HEAD
-using c7a::api::Execute;
-=======
->>>>>>> d64fe912
 using c7a::api::ExecuteThreads;
 using c7a::api::Context;
 
 static void local_word_count(size_t workers, size_t elements, size_t port_base) {
 
     std::function<void(Context&)> start_func = [elements](Context& ctx) {
-<<<<<<< HEAD
-                                                        word_count_generated(ctx, elements);
-                                                    };
-=======
                                                    word_count_generated(ctx, elements);
                                                };
->>>>>>> d64fe912
 
     ExecuteThreads(workers, port_base, start_func);
 }
 
 int main(int argc, char* argv[]) {
 
-<<<<<<< HEAD
-
-=======
->>>>>>> d64fe912
     const size_t port_base = 8080;
 
     c7a::common::CmdlineParser clp;
