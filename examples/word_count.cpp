--- conflicted
+++ resolved
@@ -15,13 +15,8 @@
 
     size_t elements = pow(2, 26);
     std::function<int(c7a::api::Context&)> start_func = [elements](c7a::api::Context& ctx) {
-<<<<<<< HEAD
-                                                       return word_count_generated(ctx, elements);
-                                                   };
-=======
                                                             return word_count_generated(ctx, elements);
                                                         };
->>>>>>> d64fe912
 
     return c7a::api::Execute(argc, argv, start_func);
 }
