--- conflicted
+++ resolved
@@ -45,11 +45,7 @@
                  std::default_random_engine generator(std::random_device { } ());
                  std::uniform_int_distribution<size_t> distribution(0, std::numeric_limits<size_t>::max());
 
-<<<<<<< HEAD
-                 std::vector<FastString> copy_enforcer;
-=======
                  std::vector<std::string> copy_enforcer;
->>>>>>> 20a1da65
                  Generate(ctx, elements, [&distribution, &generator](size_t) {
                               return std::to_string(distribution(generator));
                           }).WriteLines(output);
