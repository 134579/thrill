--- conflicted
+++ resolved
@@ -126,17 +126,10 @@
         });
     connect_pool.LoopUntilEmpty();
 
-<<<<<<< HEAD
     data::BlockPool blockpool1(nullptr, nullptr);
     data::BlockPool blockpool2(nullptr, nullptr);
     data::BlockPool blockpool3(nullptr, nullptr);
-=======
     mem::Manager mem_manager(nullptr, "Global");
-
-    data::BlockPool blockpool1(nullptr);
-    data::BlockPool blockpool2(nullptr);
-    data::BlockPool blockpool3(nullptr);
->>>>>>> fdeb76d4
 
     data::Multiplexer multiplexer1(blockpool1, 1, net_manager1->GetDataGroup());
     data::Multiplexer multiplexer2(blockpool2, 1, net_manager2->GetDataGroup());
