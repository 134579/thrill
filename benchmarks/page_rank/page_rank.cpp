 /*******************************************************************************
 * benchmarks/page_rank/page_rank.cpp
 *
 * Part of Project Thrill.
 *
 *
 * All rights reserved. Published under the BSD-2 license in the LICENSE file.
 ******************************************************************************/

#include <thrill/api/cache.hpp>
#include <thrill/api/collapse.hpp>
#include <thrill/api/groupby_index.hpp>
#include <thrill/api/read_lines.hpp>
#include <thrill/api/reduce.hpp>
#include <thrill/api/generate.hpp>
#include <thrill/api/reduce_to_index.hpp>
#include <thrill/api/size.hpp>
#include <thrill/api/sort.hpp>
#include <thrill/api/sum.hpp>
#include <thrill/api/write_lines.hpp>
#include <thrill/api/zip.hpp>
#include <thrill/common/cmdline_parser.hpp>
#include <thrill/common/logger.hpp>
#include <thrill/common/stats_timer.hpp>

#include <iostream>
#include <iterator>
#include <random>
#include <sstream>
#include <string>
#include <thread>
#include <tuple>
#include <utility>
#include <vector>

using thrill::DIA;
using thrill::Context;

using namespace thrill; // NOLINT

<<<<<<< HEAD
//! The PageRank user program
void page_rank(Context& ctx) {

    static const double s = 0.85;

    using PageWithLinks = std::pair<size_t, std::vector<int> >;
    using PageWithRank = std::pair<size_t, double>;
    using Page = std::tuple<size_t, double, std::vector<int> >;

    DIA<PageWithRank> ranks =
        ReadLines(ctx, "pagerank.in")
        .Map([](const std::string& input) {
                 auto splitted = thrill::common::Split(input, " ");
                 return std::make_pair((size_t)std::stoi(splitted[0]), 1.0);
             }).Cache();

    size_t size = ranks.Size();

    auto links = ReadLines(ctx, "pagerank.in")
                 .Map([](const std::string& line) {
                          auto splitted = thrill::common::Split(line, " ");
                          std::vector<int> links;
                          links.reserve(splitted.size() - 1);
                          for (size_t i = 1; i < splitted.size(); i++) {
                              links.push_back(std::stoi(splitted[i]));
                          }
                          return std::make_pair(std::stoi(splitted[0]), links);
                      });

    for (size_t i = 1; i <= 10; ++i) {
        std::cout << "Iteration: " << i << std::endl;

        auto pages =
            links
            .Zip(ranks, [](PageWithLinks first, PageWithRank second) {
                     return std::make_tuple(first.first, second.second, first.second);
                 });

        auto contribs =
            pages
            .FlatMap<PageWithRank>(
                [](Page page, auto emit) {
                    std::vector<int> urls = std::get<2>(page);
                    double rank = std::get<1>(page);
                    double num_urls = static_cast<double>(urls.size());
                    for (int url : urls) {
                        emit(std::make_pair(url, rank / num_urls));
                    }
                });

        ranks =
            contribs
            .ReducePairToIndex(
                [](double rank1, double rank2) {
                    return rank1 + rank2;
                },
                size)
            .Map([](PageWithRank page) {
                     return std::make_pair(page.first, (1 - s) + page.second * s);
                 })
            .Cache();
    }

    ranks.Map([](PageWithRank item) {
                  return std::to_string(item.first)
                  + ": " + std::to_string(item.second);
              }).
    WriteLines("pagerank.out");
}

//! The PageRank user program with group by
void page_rank_with_reduce_sort(Context& ctx) {

    static const double s = 0.85;

    using PageWithLinks = std::pair<size_t, std::vector<int> >;
    using PageWithRank = std::pair<size_t, double>;
    using Page = std::tuple<size_t, double, std::vector<int> >;

    // url linked_url
    // url linked_url
    // url linked_url
    // ...
    auto in = ReadLines(ctx, "pagerank_2.in");

    auto key_fn = [](const std::pair<int, std::vector<int> >& p) { return p.first; };

    auto red_fn = [](const std::pair<int, std::vector<int> >& in1, const std::pair<int, std::vector<int> >& in2) {
                      std::vector<int> v;
                      v.reserve(in1.second.size() + in2.second.size());
                      v.insert(v.end(), in1.second.begin(), in1.second.end());
                      v.insert(v.end(), in2.second.begin(), in2.second.end());
                      return std::make_pair(in1.first, v);
                  };

    //  URL   OUTGOING
    // (url, [linked_url, linked_url, ...])
    // (url, [linked_url, linked_url, ...])
    // (url, [linked_url, linked_url, ...])
    // ...
    auto links = in.Map(
        [](const std::string& input) {
            auto split = thrill::common::Split(input, " ");
            return std::make_pair<int, std::vector<int> >(std::stoi(split[0]), std::vector<int>(1, std::stoi(split[1])));
        }).ReduceByKey(key_fn, red_fn);

    auto compare_fn = [](const std::pair<int, std::vector<int> >& in1, const std::pair<int, std::vector<int> >& in2) {
                          return in1.first < in2.first;
                      };

    auto links_sorted = links.Sort(compare_fn).Keep();

    // (url, rank)
    // (url, rank)
    // (url, rank)
    // ...
    DIA<PageWithRank> ranks = links_sorted.Map(
        [](const std::pair<int, std::vector<int> >& l) {
            return std::make_pair((size_t)l.first, 1.0);
        }).Cache();

    size_t size = ranks.Size();

    for (size_t i = 1; i <= 10; ++i) {
        std::cout << "Iteration: " << i << std::endl;

        auto pages =
            links_sorted
            .Zip(ranks, [](PageWithLinks first, PageWithRank second) {
                     return std::make_tuple(first.first, second.second, first.second);
                 });

        auto contribs =
            pages
            .FlatMap<PageWithRank>(
                [](Page page, auto emit) {
                    std::vector<int> urls = std::get<2>(page);
                    double rank = std::get<1>(page);
                    double num_urls = static_cast<double>(urls.size());
                    for (int url : urls) {
                        emit(std::make_pair(url, rank / num_urls));
                    }
                });

        ranks =
            contribs
            .ReducePairToIndex(
                [](double rank1, double rank2) {
                    return rank1 + rank2;
                },
                size)
            .Map([](PageWithRank page) {
                     return std::make_pair(page.first, (1 - s) + page.second * s);
                 })
            .Cache();
    }

    ranks.Map([](PageWithRank item) {
                  return std::to_string(item.first)
                  + ": " + std::to_string(item.second);
              }).
    WriteLines("pagerank.out");
}
=======
// //! The PageRank user program
// void page_rank(Context& ctx) {

//     static const double s = 0.85;

//     using PageWithLinks = std::pair<size_t, std::vector<int> >;
//     using PageWithRank = std::pair<size_t, double>;
//     using Page = std::tuple<size_t, double, std::vector<int> >;

//     DIARef<PageWithRank> ranks =
//         ReadLines(ctx, "pagerank.in")
//         .Map([](const std::string& input) {
//                  auto splitted = thrill::common::split(input, " ");
//                  return std::make_pair((size_t)std::stoi(splitted[0]), 1.0);
//              }).Cache();

//     size_t size = ranks.Size();

//     auto links = ReadLines(ctx, "pagerank.in")
//                  .Map([](const std::string& line) {
//                           auto splitted = thrill::common::split(line, " ");
//                           std::vector<int> links;
//                           links.reserve(splitted.size() - 1);
//                           for (size_t i = 1; i < splitted.size(); i++) {
//                               links.push_back(std::stoi(splitted[i]));
//                           }
//                           return std::make_pair(std::stoi(splitted[0]), links);
//                       });

//     for (size_t i = 1; i <= 10; ++i) {
//         std::cout << "Iteration: " << i << std::endl;

//         auto pages =
//             links
//             .Zip(ranks, [](PageWithLinks first, PageWithRank second) {
//                      return std::make_tuple(first.first, second.second, first.second);
//                  });

//         auto contribs =
//             pages
//             .FlatMap<PageWithRank>(
//                 [](Page page, auto emit) {
//                     std::vector<int> urls = std::get<2>(page);
//                     double rank = std::get<1>(page);
//                     double num_urls = static_cast<double>(urls.size());
//                     for (int url : urls) {
//                         emit(std::make_pair(url, rank / num_urls));
//                     }
//                 });

//         ranks =
//             contribs
//             .ReducePairToIndex(
//                 [](double rank1, double rank2) {
//                     return rank1 + rank2;
//                 },
//                 size)
//             .Map([](PageWithRank page) {
//                      return std::make_pair(page.first, (1 - s) + page.second * s);
//                  })
//             .Cache();
//     }

//     ranks.Map([](PageWithRank item) {
//                   return std::to_string(item.first)
//                   + ": " + std::to_string(item.second);
//               }).
//     WriteLines("pagerank.out");
// }

// //! The PageRank user program with group by
// void page_rank_with_reduce_sort(Context& ctx) {

//     static const double s = 0.85;

//     using PageWithLinks = std::pair<size_t, std::vector<int> >;
//     using PageWithRank = std::pair<size_t, double>;
//     using Page = std::tuple<size_t, double, std::vector<int> >;

//     // url linked_url
//     // url linked_url
//     // url linked_url
//     // ...
//     auto in = ReadLines(ctx, "pagerank_2.in");

//     auto key_fn = [](const std::pair<int, std::vector<int> >& p) { return p.first; };

//     auto red_fn = [](const std::pair<int, std::vector<int> >& in1, const std::pair<int, std::vector<int> >& in2) {
//                       std::vector<int> v;
//                       v.reserve(in1.second.size() + in2.second.size());
//                       v.insert(v.end(), in1.second.begin(), in1.second.end());
//                       v.insert(v.end(), in2.second.begin(), in2.second.end());
//                       return std::make_pair(in1.first, v);
//                   };

//     //  URL   OUTGOING
//     // (url, [linked_url, linked_url, ...])
//     // (url, [linked_url, linked_url, ...])
//     // (url, [linked_url, linked_url, ...])
//     // ...
//     auto links = in.Map(
//         [](const std::string& input) {
//             auto split = thrill::common::split(input, " ");
//             return std::make_pair<int, std::vector<int> >(std::stoi(split[0]), std::vector<int>(1, std::stoi(split[1])));
//         }).ReduceByKey(key_fn, red_fn);

//     auto compare_fn = [](const std::pair<int, std::vector<int> >& in1, const std::pair<int, std::vector<int> >& in2) {
//                           return in1.first < in2.first;
//                       };

//     auto links_sorted = links.Sort(compare_fn).Keep();

//     // (url, rank)
//     // (url, rank)
//     // (url, rank)
//     // ...
//     DIARef<PageWithRank> ranks = links_sorted.Map(
//         [](const std::pair<int, std::vector<int> >& l) {
//             return std::make_pair((size_t)l.first, 1.0);
//         }).Cache();

//     size_t size = ranks.Size();

//     for (size_t i = 1; i <= 10; ++i) {
//         std::cout << "Iteration: " << i << std::endl;

//         auto pages =
//             links_sorted
//             .Zip(ranks, [](PageWithLinks first, PageWithRank second) {
//                      return std::make_tuple(first.first, second.second, first.second);
//                  });

//         auto contribs =
//             pages
//             .FlatMap<PageWithRank>(
//                 [](Page page, auto emit) {
//                     std::vector<int> urls = std::get<2>(page);
//                     double rank = std::get<1>(page);
//                     double num_urls = static_cast<double>(urls.size());
//                     for (int url : urls) {
//                         emit(std::make_pair(url, rank / num_urls));
//                     }
//                 });

//         ranks =
//             contribs
//             .ReducePairToIndex(
//                 [](double rank1, double rank2) {
//                     return rank1 + rank2;
//                 },
//                 size)
//             .Map([](PageWithRank page) {
//                      return std::make_pair(page.first, (1 - s) + page.second * s);
//                  })
//             .Cache();
//     }

//     ranks.Map([](PageWithRank item) {
//                   return std::to_string(item.first)
//                   + ": " + std::to_string(item.second);
//               }).
//     WriteLines("pagerank.out");
// }

static const bool debug = false;
>>>>>>> 0b20b14e

int main(int argc, char* argv[]) {
    common::CmdlineParser clp;

    clp.SetVerboseProcess(false);

    std::string input;
    clp.AddParamString("input", input,
                       "input file pattern");

    std::string output;
    clp.AddParamString("output", output,
                       "output file pattern");

    int iter;
    clp.AddParamInt("n", iter, "Iterations");

    if (!clp.Process(argc, argv)) {
        return -1;
    }

    clp.PrintResult();

    auto start_func =
        [&input, &output, &iter](api::Context& ctx) {
            thrill::common::StatsTimer<true> timer(false);
            static const double s = 0.85;
            static const double f = 0.15;

<<<<<<< HEAD
            using Key = size_t;
            using Node = size_t;
            using Page_Outgoings = std::pair<size_t, std::vector<Node> >;
            using Page_Rank = std::pair<size_t, double>;
            using Page_Link = std::pair<size_t, size_t>;
            using Outgoings_Rank = std::pair<std::vector<Node>, double>;

            ////////////////////////////////////////////////////////////////////////////
            ////////////////////////// ALL KINDS OF LAMBDAS ////////////////////////////
            ////////////////////////////////////////////////////////////////////////////

            auto create_links_fn =
                [](const std::string& input) {
                    auto split = thrill::common::Split(input, " ");
                    // set node ids base to zero
                    // LOG << (size_t)(std::stoi(split[0]) - 1);
                    // LOG << (size_t)(std::stoi(split[1]) - 1);
                    return std::make_pair((size_t)(std::stoi(split[0]) - 1),
                                          (size_t)(std::stoi(split[1]) - 1));
                };

            auto max_fn = [](const Page_Link& in1, const Page_Link& in2) {
                              Node first = std::max(in1.first, in2.first);
                              Node second = std::max(in1.second, in2.second);
                              return std::make_pair(std::max(first, second), first);
                          };

            auto key_link_fn = [](Page_Link p) { return p.first; };
            auto key_page_with_ranks_fn = [](const Page_Rank& p) { return p.first; };

            auto group_fn = [](auto& r, Key k) {
                                // LOG << k << " has outgoings to";
                                std::vector<Node> all;
                                while (r.HasNext()) {
                                    // auto out = r.Next().second;
                                    // LOG << out;
                                    all.push_back(r.Next().second);
                                }
                                return std::make_pair(k, all);
                            };

            auto set_rank_fn = [](Page_Outgoings p) {
                                   return std::make_pair(p.first, 1.0);
                               };

            Page_Outgoings neutral_page = std::make_pair(0, std::vector<Node>());
=======
            using Key = std::size_t;
            using Node = std::size_t;
            using Rank = double;
            using Page_Rank = std::pair<Node, Rank>;
            using Page_Link = std::pair<Node, Node>;
            using Outgoings_Rank = std::pair<std::vector<Node>, Rank>;
            using Outgoings = std::vector<Node>;
>>>>>>> 0b20b14e

            ////////////////////////////////////////////////////////////////////////////
            //////////////////////// START OF COMPUTATION HERE /////////////////////////
            ////////////////////////////////////////////////////////////////////////////

            timer.Start();
            // read input file and create links in this format:
            //
            // url linked_url
            // url linked_url
            // url linked_url
            // ...

            auto in = ReadLines(ctx, input);

            auto input = in.Map(
                [](const std::string& input) {
                    auto split = thrill::common::split(input, " ");
                    LOG0 << "input "
                         << (std::stoi(split[0]) - 1)
                         << " "
                         << (std::stoi(split[1]) - 1);
                    // set base of page_id to 0
                    return std::make_pair((size_t)(std::stoi(split[0]) - 1),
                                          (size_t)(std::stoi(split[1]) - 1));
                });

            // aggregate all outgoing links of a page in this format:
            //
            //  URL   OUTGOING
            // ([linked_url, linked_url, ...])
            // ([linked_url, linked_url, ...])
            // ([linked_url, linked_url, ...])
            // ...

            // get number of nodes by finding max page_id
            // add 1 to max node_id to get number of nodes because of node_id 0
            const auto number_nodes = input.Sum(
                [](const Page_Link &in1, const Page_Link &in2) {
                    Node first = std::max(in1.first, in2.first);
                    Node second = std::max(in1.second, in2.second);
                    return std::make_pair(std::max(first, second), first);
                }).first + 1;

            LOG << "number_nodes " << number_nodes;

            // group outgoing links
            auto links = input.GroupByIndex<Outgoings>(
                [](Page_Link p) { return p.first; },
                [](auto& r, Key) {
                    std::vector<Node> all;
                    while (r.HasNext()) {
                        all.push_back(r.Next().second);
                    }

                    // std::string s = "{";
                    // for (auto e : all) {
                    //     s+= std::to_string(e) + ", ";
                    // }
                    // LOG << "links " << s << "}";

                    return all;
                }, number_nodes).Cache();

            // initialize all ranks to 1.0
            //
            // (url, rank)
            // (url, rank)
            // (url, rank)
            // ...
            // auto ranks = Generate(ctx, [](const size_t& index) {
            //     return std::make_pair(index, 1.0);
            // }, number_nodes).Cache();
            auto ranks = Generate(ctx,
                [](const size_t&) {
                    return (Rank)1.0;
                }, number_nodes).Cache();

            auto node_ids = Generate(ctx,
                [](const size_t& index) {
                    return index+1;
                }, number_nodes);

            // do iterations
            for (int i = 0; i < iter; ++i) {
                LOG << "iteration " << i;

                // for all outgoing link, get their rank contribution from all
                // links by doing:
                //
                // 1) group all outgoing links with rank of its parent page: (Zip)
                //
                // ([linked_url, linked_url, ...], rank_parent)
                // ([linked_url, linked_url, ...], rank_parent)
                // ([linked_url, linked_url, ...], rank_parent)
                //
                // 2) compute rank contribution for each linked_url: (FlatMap)
                //
                // (linked_url, rank / OUTGOING.size)
                // (linked_url, rank / OUTGOING.size)
                // (linked_url, rank / OUTGOING.size)
                // ...

                assert(links.Size() == ranks.Size());

                auto contribs = links.Zip(ranks,
                    [](const Outgoings& l, const Rank r){
                        // std::string s = "{";
                        // for (auto e : l) {
                        //     s += std::to_string(e) + ", ";
                        // }
                        // s += "}";
                        // LOG << "contribs1 " << s << " " << r;

                        return std::make_pair(l, r);
                    })
                    .FlatMap<Page_Rank>(
                    [](const Outgoings_Rank& p, auto emit){
                        if (p.first.size() > 0) {
                            Rank rank_contrib = p.second / p.first.size();
                            // assert (rank_contrib <= 1);
                            for(auto e : p.first) {
                                LOG << "contribs2 " << e << " " << rank_contrib;
                                emit(std::make_pair(e, rank_contrib));
                            }
                        }
                    });

                // reduce all rank contributions by adding all rank contributions
                // and compute the new rank with 0.15 * 0.85 * sum_rank_contribs
                //
                // (url, rank)
                // (url, rank)
                // (url, rank)
                // ...

                // auto sum_rank_contrib_fn = [](const Page_Rank& p1, const Page_Rank& p2) {
                //     assert(p1.first == p2.first);
                //     return p1.second + p2.second;
                // };

                ranks = contribs.ReduceToIndex(
                    [](const Page_Rank& p) { return p.first; },
                    [](const Page_Rank& p1, const Page_Rank& p2) {
                        return std::make_pair(p1.first, p1.second+p2.second);
                    }, number_nodes)
                    .Map(
                    [](const Page_Rank p) {
                        LOG << "ranks2 in " << p.first << "-" << p.second;
                        if (std::fabs(p.second) <= 1E-5) {
                            LOG << "ranks2 " << 0.0;
                            return (Rank)0.0;
                        }else {
                            LOG << "ranks2 " << f + s * p.second;
                            return f + s * p.second;
                        }
                    }).Cache();
            }

            // write result to line. add 1 to node_ids to revert back to normal
            auto res = ranks.Zip(node_ids,
                [](const Rank r, const Node n) {
                    return std::to_string(n)
                    + ": " + std::to_string(r);
                });

            // assert (res.Size() == links.Size());

            res.WriteLines(output);
            timer.Stop();

            auto number_edges = in.Size();
            LOG1 << "\n"
                << "FINISHED PAGERANK COMPUTATION"
                << "\n"
                << std::left << std::setfill(' ')
                << std::setw(10) << "#nodes: " << number_nodes
                << "\n"
                << std::setw(10) << "#edges: " << number_edges
                << "\n"
                << std::setw(10) << "#iter: " << iter
                << "\n"
                << std::setw(10) << "time: " << timer.Milliseconds() << "ms";
        };

    return api::Run(start_func);
}

/******************************************************************************/<|MERGE_RESOLUTION|>--- conflicted
+++ resolved
@@ -1,4 +1,4 @@
- /*******************************************************************************
+/*******************************************************************************
  * benchmarks/page_rank/page_rank.cpp
  *
  * Part of Project Thrill.
@@ -38,171 +38,6 @@
 
 using namespace thrill; // NOLINT
 
-<<<<<<< HEAD
-//! The PageRank user program
-void page_rank(Context& ctx) {
-
-    static const double s = 0.85;
-
-    using PageWithLinks = std::pair<size_t, std::vector<int> >;
-    using PageWithRank = std::pair<size_t, double>;
-    using Page = std::tuple<size_t, double, std::vector<int> >;
-
-    DIA<PageWithRank> ranks =
-        ReadLines(ctx, "pagerank.in")
-        .Map([](const std::string& input) {
-                 auto splitted = thrill::common::Split(input, " ");
-                 return std::make_pair((size_t)std::stoi(splitted[0]), 1.0);
-             }).Cache();
-
-    size_t size = ranks.Size();
-
-    auto links = ReadLines(ctx, "pagerank.in")
-                 .Map([](const std::string& line) {
-                          auto splitted = thrill::common::Split(line, " ");
-                          std::vector<int> links;
-                          links.reserve(splitted.size() - 1);
-                          for (size_t i = 1; i < splitted.size(); i++) {
-                              links.push_back(std::stoi(splitted[i]));
-                          }
-                          return std::make_pair(std::stoi(splitted[0]), links);
-                      });
-
-    for (size_t i = 1; i <= 10; ++i) {
-        std::cout << "Iteration: " << i << std::endl;
-
-        auto pages =
-            links
-            .Zip(ranks, [](PageWithLinks first, PageWithRank second) {
-                     return std::make_tuple(first.first, second.second, first.second);
-                 });
-
-        auto contribs =
-            pages
-            .FlatMap<PageWithRank>(
-                [](Page page, auto emit) {
-                    std::vector<int> urls = std::get<2>(page);
-                    double rank = std::get<1>(page);
-                    double num_urls = static_cast<double>(urls.size());
-                    for (int url : urls) {
-                        emit(std::make_pair(url, rank / num_urls));
-                    }
-                });
-
-        ranks =
-            contribs
-            .ReducePairToIndex(
-                [](double rank1, double rank2) {
-                    return rank1 + rank2;
-                },
-                size)
-            .Map([](PageWithRank page) {
-                     return std::make_pair(page.first, (1 - s) + page.second * s);
-                 })
-            .Cache();
-    }
-
-    ranks.Map([](PageWithRank item) {
-                  return std::to_string(item.first)
-                  + ": " + std::to_string(item.second);
-              }).
-    WriteLines("pagerank.out");
-}
-
-//! The PageRank user program with group by
-void page_rank_with_reduce_sort(Context& ctx) {
-
-    static const double s = 0.85;
-
-    using PageWithLinks = std::pair<size_t, std::vector<int> >;
-    using PageWithRank = std::pair<size_t, double>;
-    using Page = std::tuple<size_t, double, std::vector<int> >;
-
-    // url linked_url
-    // url linked_url
-    // url linked_url
-    // ...
-    auto in = ReadLines(ctx, "pagerank_2.in");
-
-    auto key_fn = [](const std::pair<int, std::vector<int> >& p) { return p.first; };
-
-    auto red_fn = [](const std::pair<int, std::vector<int> >& in1, const std::pair<int, std::vector<int> >& in2) {
-                      std::vector<int> v;
-                      v.reserve(in1.second.size() + in2.second.size());
-                      v.insert(v.end(), in1.second.begin(), in1.second.end());
-                      v.insert(v.end(), in2.second.begin(), in2.second.end());
-                      return std::make_pair(in1.first, v);
-                  };
-
-    //  URL   OUTGOING
-    // (url, [linked_url, linked_url, ...])
-    // (url, [linked_url, linked_url, ...])
-    // (url, [linked_url, linked_url, ...])
-    // ...
-    auto links = in.Map(
-        [](const std::string& input) {
-            auto split = thrill::common::Split(input, " ");
-            return std::make_pair<int, std::vector<int> >(std::stoi(split[0]), std::vector<int>(1, std::stoi(split[1])));
-        }).ReduceByKey(key_fn, red_fn);
-
-    auto compare_fn = [](const std::pair<int, std::vector<int> >& in1, const std::pair<int, std::vector<int> >& in2) {
-                          return in1.first < in2.first;
-                      };
-
-    auto links_sorted = links.Sort(compare_fn).Keep();
-
-    // (url, rank)
-    // (url, rank)
-    // (url, rank)
-    // ...
-    DIA<PageWithRank> ranks = links_sorted.Map(
-        [](const std::pair<int, std::vector<int> >& l) {
-            return std::make_pair((size_t)l.first, 1.0);
-        }).Cache();
-
-    size_t size = ranks.Size();
-
-    for (size_t i = 1; i <= 10; ++i) {
-        std::cout << "Iteration: " << i << std::endl;
-
-        auto pages =
-            links_sorted
-            .Zip(ranks, [](PageWithLinks first, PageWithRank second) {
-                     return std::make_tuple(first.first, second.second, first.second);
-                 });
-
-        auto contribs =
-            pages
-            .FlatMap<PageWithRank>(
-                [](Page page, auto emit) {
-                    std::vector<int> urls = std::get<2>(page);
-                    double rank = std::get<1>(page);
-                    double num_urls = static_cast<double>(urls.size());
-                    for (int url : urls) {
-                        emit(std::make_pair(url, rank / num_urls));
-                    }
-                });
-
-        ranks =
-            contribs
-            .ReducePairToIndex(
-                [](double rank1, double rank2) {
-                    return rank1 + rank2;
-                },
-                size)
-            .Map([](PageWithRank page) {
-                     return std::make_pair(page.first, (1 - s) + page.second * s);
-                 })
-            .Cache();
-    }
-
-    ranks.Map([](PageWithRank item) {
-                  return std::to_string(item.first)
-                  + ": " + std::to_string(item.second);
-              }).
-    WriteLines("pagerank.out");
-}
-=======
 // //! The PageRank user program
 // void page_rank(Context& ctx) {
 
@@ -368,7 +203,6 @@
 // }
 
 static const bool debug = false;
->>>>>>> 0b20b14e
 
 int main(int argc, char* argv[]) {
     common::CmdlineParser clp;
@@ -398,54 +232,6 @@
             static const double s = 0.85;
             static const double f = 0.15;
 
-<<<<<<< HEAD
-            using Key = size_t;
-            using Node = size_t;
-            using Page_Outgoings = std::pair<size_t, std::vector<Node> >;
-            using Page_Rank = std::pair<size_t, double>;
-            using Page_Link = std::pair<size_t, size_t>;
-            using Outgoings_Rank = std::pair<std::vector<Node>, double>;
-
-            ////////////////////////////////////////////////////////////////////////////
-            ////////////////////////// ALL KINDS OF LAMBDAS ////////////////////////////
-            ////////////////////////////////////////////////////////////////////////////
-
-            auto create_links_fn =
-                [](const std::string& input) {
-                    auto split = thrill::common::Split(input, " ");
-                    // set node ids base to zero
-                    // LOG << (size_t)(std::stoi(split[0]) - 1);
-                    // LOG << (size_t)(std::stoi(split[1]) - 1);
-                    return std::make_pair((size_t)(std::stoi(split[0]) - 1),
-                                          (size_t)(std::stoi(split[1]) - 1));
-                };
-
-            auto max_fn = [](const Page_Link& in1, const Page_Link& in2) {
-                              Node first = std::max(in1.first, in2.first);
-                              Node second = std::max(in1.second, in2.second);
-                              return std::make_pair(std::max(first, second), first);
-                          };
-
-            auto key_link_fn = [](Page_Link p) { return p.first; };
-            auto key_page_with_ranks_fn = [](const Page_Rank& p) { return p.first; };
-
-            auto group_fn = [](auto& r, Key k) {
-                                // LOG << k << " has outgoings to";
-                                std::vector<Node> all;
-                                while (r.HasNext()) {
-                                    // auto out = r.Next().second;
-                                    // LOG << out;
-                                    all.push_back(r.Next().second);
-                                }
-                                return std::make_pair(k, all);
-                            };
-
-            auto set_rank_fn = [](Page_Outgoings p) {
-                                   return std::make_pair(p.first, 1.0);
-                               };
-
-            Page_Outgoings neutral_page = std::make_pair(0, std::vector<Node>());
-=======
             using Key = std::size_t;
             using Node = std::size_t;
             using Rank = double;
@@ -453,7 +239,6 @@
             using Page_Link = std::pair<Node, Node>;
             using Outgoings_Rank = std::pair<std::vector<Node>, Rank>;
             using Outgoings = std::vector<Node>;
->>>>>>> 0b20b14e
 
             ////////////////////////////////////////////////////////////////////////////
             //////////////////////// START OF COMPUTATION HERE /////////////////////////
@@ -471,7 +256,7 @@
 
             auto input = in.Map(
                 [](const std::string& input) {
-                    auto split = thrill::common::split(input, " ");
+                    auto split = thrill::common::Split(input, " ");
                     LOG0 << "input "
                          << (std::stoi(split[0]) - 1)
                          << " "
