--- conflicted
+++ resolved
@@ -20,11 +20,9 @@
 #include <string>
 #include <vector>
 
-<<<<<<< HEAD
+#include "data.hpp"
+
 using namespace c7a;
-=======
-#include "data.hpp"
->>>>>>> bf457bdb
 
 //! serializes a given object and measures its time
 /*! \param t The object that shall be serialized
