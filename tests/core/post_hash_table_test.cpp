/*******************************************************************************
 * tests/core/post_hash_table_test.cpp
 *
 * Part of Project Thrill.
 *
 * Copyright (C) 2015 Matthias Stumpp <mstumpp@gmail.com>
 *
 * This file has no license. Only Chuck Norris can compile it.
 ******************************************************************************/

#include <gtest/gtest.h>
#include <thrill/api/context.hpp>
#include <thrill/core/reduce_post_table.hpp>
#include <thrill/net/manager.hpp>

#include <algorithm>
#include <functional>
#include <string>
#include <utility>
#include <vector>

using namespace thrill; // NOLINT

struct PostTable : public::testing::Test { };

std::pair<int, int> pair(int ele) {
    return std::make_pair(ele, ele);
}

template <typename Key, typename HashFunction = std::hash<Key> >
class CustomKeyHashFunction
    : public core::PostReduceByHashKey<int>
{
public:
    explicit CustomKeyHashFunction(const HashFunction& hash_function = HashFunction())
        : hash_function_(hash_function)
    { }

    template <typename ReducePostTable>
    size_t
    operator () (const Key& v, ReducePostTable* ht, const size_t& size) const {

        (void)v;
        (void)ht;
        (void)size;

        return 0;
    }

private:
    HashFunction hash_function_;
};

TEST_F(PostTable, CustomHashFunction) {

    std::function<void(Context&)> start_func =
        [](Context& ctx) {

            auto key_ex = [](int in) {
                              return in;
                          };

            auto red_fn = [](int in1, int in2) {
                              return in1 + in2;
                          };

            using EmitterFunction = std::function<void(const int&)>;
            std::vector<EmitterFunction> emitters;
            std::vector<int> writer1;
            emitters.push_back([&writer1](const int value) {
                                   writer1.push_back(value);
                               });

            CustomKeyHashFunction<int> cust_hash;
            core::PostReduceFlushToDefault<int, decltype(red_fn)> flush_func;
            core::ReducePostTable<int, int, int, decltype(key_ex), decltype(red_fn), false,
                                  core::PostReduceFlushToDefault<int, decltype(red_fn)>, CustomKeyHashFunction<int> >
            table(ctx, key_ex, red_fn, emitters, cust_hash, flush_func);

            ASSERT_EQ(0u, writer1.size());

            for (int i = 0; i < 16; i++) {
                table.Insert(pair(i));
            }

            ASSERT_EQ(0u, writer1.size());

            table.Flush();

            ASSERT_EQ(16u, writer1.size());
        };

    api::RunSameThread(start_func);
}

TEST_F(PostTable, AddIntegers) {

    std::function<void(Context&)> start_func =
        [](Context& ctx) {

            auto key_ex = [](int in) {
                              return in;
                          };

            auto red_fn = [](int in1, int in2) {
                              return in1 + in2;
                          };

            using EmitterFunction = std::function<void(const int&)>;
            std::vector<EmitterFunction> emitters;
            std::vector<int> writer1;
            emitters.push_back([&writer1](const int value) {
                                   writer1.push_back(value);
                               });

            core::ReducePostTable<int, int, int, decltype(key_ex), decltype(red_fn), false>
            table(ctx, key_ex, red_fn, emitters);

            ASSERT_EQ(0u, table.NumBlocksPerTable());

            table.Insert(pair(1));
            table.Insert(pair(2));
            table.Insert(pair(3));

            ASSERT_EQ(0u, writer1.size());

            table.Flush(true);

            ASSERT_EQ(0u, table.NumBlocksPerTable());
            ASSERT_EQ(3u, writer1.size());
        };
    api::RunSameThread(start_func);
}

TEST_F(PostTable, CreateEmptyTable) {

    std::function<void(Context&)> start_func =
        [](Context& ctx) {
            auto key_ex = [](int in) {
                              return in;
                          };

            auto red_fn = [](int in1, int in2) {
                              return in1 + in2;
                          };

            using EmitterFunction = std::function<void(const int&)>;
            std::vector<EmitterFunction> emitters;
            std::vector<int> writer1;
            emitters.push_back([&writer1](const int value) {
                                   writer1.push_back(value);
                               });

            core::ReducePostTable<int, int, int, decltype(key_ex), decltype(red_fn)>
            table(ctx, key_ex, red_fn, emitters);

            ASSERT_EQ(0u, table.NumBlocksPerTable());
            ASSERT_EQ(0u, table.NumItemsPerTable());
        };
    api::RunSameThread(start_func);
}

TEST_F(PostTable, FlushIntegers) {

    std::function<void(Context&)> start_func =
        [](Context& ctx) {

            auto key_ex = [](int in) {
                              return in;
                          };
            auto red_fn = [](int in1, int in2) {
                              return in1 + in2;
                          };

            using EmitterFunction = std::function<void(const int&)>;
            std::vector<EmitterFunction> emitters;
            std::vector<int> writer1;
            emitters.push_back([&writer1](const int value) {
                                   writer1.push_back(value);
                               });

            core::ReducePostTable<int, int, int, decltype(key_ex), decltype(red_fn)>
            table(ctx, key_ex, red_fn, emitters);

            ASSERT_EQ(0u, writer1.size());

            table.Insert(pair(1));
            table.Insert(pair(2));
            table.Insert(pair(3));

            ASSERT_EQ(0u, writer1.size());

            table.Flush();

            ASSERT_EQ(3u, writer1.size());

            table.Insert(pair(1));
        };
    api::RunSameThread(start_func);
}

TEST_F(PostTable, FlushIntegersInSequence) {

    std::function<void(Context&)> start_func =
        [](Context& ctx) {

            auto key_ex = [](int in) {
                              return in;
                          };
            auto red_fn = [](int in1, int in2) {
                              return in1 + in2;
                          };

            using EmitterFunction = std::function<void(const int&)>;
            std::vector<EmitterFunction> emitters;
            std::vector<int> writer1;
            emitters.push_back([&writer1](const int value) {
                                   writer1.push_back(value);
                               });

            core::ReducePostTable<int, int, int, decltype(key_ex), decltype(red_fn), false>
            table(ctx, key_ex, red_fn, emitters);

            ASSERT_EQ(0u, writer1.size());

            table.Insert(pair(1));
            table.Insert(pair(2));
            table.Insert(pair(3));

            ASSERT_EQ(0u, writer1.size());

            table.Flush(true);

            ASSERT_EQ(3u, writer1.size());

            table.Insert(pair(4));
            table.Insert(pair(5));
            table.Insert(pair(6));

            ASSERT_EQ(3u, writer1.size());

            table.Flush(true);

            ASSERT_EQ(6u, writer1.size());
        };
    api::RunSameThread(start_func);
}

TEST_F(PostTable, MultipleEmitters) {

    std::function<void(Context&)> start_func =
        [](Context& ctx) {

            std::vector<int> vec1;

            auto key_ex = [](int in) {
                              return in;
                          };

            auto red_fn = [](int in1, int in2) {
                              return in1 + in2;
                          };

            using EmitterFunction = std::function<void(const int&)>;
            std::vector<EmitterFunction> emitters;
            std::vector<int> writer1;
            std::vector<int> writer2;
            emitters.push_back([&writer1](const int value) {
                                   writer1.push_back(value);
                               });
            emitters.push_back([&writer2](const int value) {
                                   writer2.push_back(value);
                               });

            core::ReducePostTable<int, int, int, decltype(key_ex), decltype(red_fn)>
            table(ctx, key_ex, red_fn, emitters);

            table.Insert(pair(1));
            table.Insert(pair(2));
            table.Insert(pair(3));

            ASSERT_EQ(0u, writer1.size());
            ASSERT_EQ(0u, writer2.size());

            table.Flush();

            ASSERT_EQ(3u, writer1.size());
            ASSERT_EQ(3u, writer2.size());
        };
    api::RunSameThread(start_func);
}

TEST_F(PostTable, ComplexType) {

    std::function<void(Context&)> start_func =
        [](Context& ctx) {

            using StringPair = std::pair<std::string, int>;

            auto key_ex = [](StringPair in) {
                              return in.first;
                          };

            auto red_fn = [](StringPair in1, StringPair in2) {
                              return std::make_pair(in1.first, in1.second + in2.second);
                          };

            using EmitterFunction = std::function<void(const StringPair&)>;
            std::vector<EmitterFunction> emitters;
            std::vector<StringPair> writer1;
            emitters.push_back([&writer1](const StringPair value) {
                                   writer1.push_back(value);
                               });

            const size_t TargetBlockSize = 24 * 8;
            StringPair sp;

            core::ReducePostTable<StringPair, std::string, StringPair, decltype(key_ex), decltype(red_fn), false,
                                  core::PostReduceFlushToDefault<std::string, decltype(red_fn)>,
                                  core::PostReduceByHashKey<std::string>, std::equal_to<std::string>, TargetBlockSize>
            table(ctx, key_ex, red_fn, emitters, core::PostReduceByHashKey<std::string>(),
                  core::PostReduceFlushToDefault<std::string, decltype(red_fn)>(), 0, 0, sp, 1024 * 24, 1.0, 0.5, 1.0,
                  std::equal_to<std::string>());

            table.Insert(std::make_pair("hallo", std::make_pair("hallo", 1)));
            table.Insert(std::make_pair("hello", std::make_pair("hello", 2)));
            table.Insert(std::make_pair("bonjour", std::make_pair("bonjour", 3)));

            ASSERT_EQ(3u, table.NumBlocksPerTable());

            table.Insert(std::make_pair("hello", std::make_pair("hello", 5)));

            ASSERT_EQ(3u, table.NumBlocksPerTable());

            table.Insert(std::make_pair("baguette", std::make_pair("baguette", 42)));

<<<<<<< HEAD
            ASSERT_EQ(4u, table.NumBlocksPerTable());
=======
            // false on MSVC/Windows
            // ASSERT_EQ(4u, table.NumBlocks());
>>>>>>> b435233f
        };

    api::RunSameThread(start_func);
}

TEST_F(PostTable, OneBucketOneBlockTestFillRate) {

    std::function<void(Context&)> start_func =
        [](Context& ctx) {

            auto key_ex = [](int in) {
                              return in;
                          };
            auto red_fn = [](int in1, int in2) {
                              return in1 + in2;
                          };

            using EmitterFunction = std::function<void(const int&)>;
            std::vector<EmitterFunction> emitters;
            std::vector<int> writer1;
            emitters.push_back([&writer1](const int value) {
                                   writer1.push_back(value);
                               });

            const size_t TargetBlockSize = 8 * 8;
            const size_t bucket_block_size = sizeof(core::ReducePostTable<int, int, int,
                                                                          decltype(key_ex), decltype(red_fn), false,
                                                                          core::PostReduceFlushToDefault<int, decltype(red_fn)>,
                                                                          core::PostReduceByHashKey<int>, std::equal_to<int>, TargetBlockSize>::BucketBlock);
            using KeyValuePair = std::pair<int, int>;

            core::ReducePostTable<int, int, int, decltype(key_ex), decltype(red_fn), false,
                                  core::PostReduceFlushToDefault<int, decltype(red_fn)>,
                                  core::PostReduceByHashKey<int>, std::equal_to<int>, TargetBlockSize>
            table(ctx, key_ex, red_fn, emitters, core::PostReduceByHashKey<int>(),
                  core::PostReduceFlushToDefault<int, decltype(red_fn)>(), 0, 0, 0, bucket_block_size * 5, 0.2, 1.0, 1.0,
                  std::equal_to<int>());

            size_t block_size = std::max<size_t>(8, TargetBlockSize / sizeof(KeyValuePair));
            ASSERT_EQ(8u, block_size);

            ASSERT_EQ(0u, table.NumBlocksPerTable());
            ASSERT_EQ(0u, writer1.size());

            for (size_t i = 0; i < block_size; ++i) {
<<<<<<< HEAD
                table.Insert(i);
=======
                table.Insert(static_cast<int>(i));
                ASSERT_EQ(1u, table.NumBlocks());
>>>>>>> b435233f
            }
            ASSERT_EQ(1u, table.NumBlocksPerTable());
            ASSERT_EQ(block_size, table.NumItemsPerTable());

            ASSERT_EQ(0u, writer1.size());

            table.Flush();

            ASSERT_EQ(block_size, writer1.size());
        };

    api::RunSameThread(start_func);
}

TEST_F(PostTable, OneBucketOneBlockTestFillRate2) {

    std::function<void(Context&)> start_func =
        [](Context& ctx) {

            auto key_ex = [](int in) {
                              return in;
                          };
            auto red_fn = [](int in1, int in2) {
                              return in1 + in2;
                          };

            using EmitterFunction = std::function<void(const int&)>;
            std::vector<EmitterFunction> emitters;
            std::vector<int> writer1;
            emitters.push_back([&writer1](const int value) {
                                   writer1.push_back(value);
                               });

            const size_t TargetBlockSize = 8 * 8;
            const size_t bucket_block_size = sizeof(core::ReducePostTable<int, int, int,
                                                                          decltype(key_ex), decltype(red_fn), false,
                                                                          core::PostReduceFlushToDefault<int, decltype(red_fn)>,
                                                                          core::PostReduceByHashKey<int>, std::equal_to<int>, TargetBlockSize>::BucketBlock);
            using KeyValuePair = std::pair<int, int>;

            core::ReducePostTable<int, int, int, decltype(key_ex), decltype(red_fn), false,
                                  core::PostReduceFlushToDefault<int, decltype(red_fn)>,
                                  core::PostReduceByHashKey<int>, std::equal_to<int>, TargetBlockSize>
            table(ctx, key_ex, red_fn, emitters, core::PostReduceByHashKey<int>(),
                  core::PostReduceFlushToDefault<int, decltype(red_fn)>(), 0, 0, 0, bucket_block_size * 5, 0.2, 0.5, 1.0,
                  std::equal_to<int>());

            size_t block_size = std::max<size_t>(8, TargetBlockSize / sizeof(KeyValuePair));
            ASSERT_EQ(8u, block_size);

            ASSERT_EQ(0u, table.NumBlocksPerTable());
            ASSERT_EQ(0u, writer1.size());

            for (size_t i = 0; i < block_size; ++i) {
<<<<<<< HEAD
                table.Insert(i);
=======
                table.Insert(static_cast<int>(i));
                ASSERT_EQ(1u, table.NumBlocks());
>>>>>>> b435233f
            }
            ASSERT_EQ(1u, table.NumBlocksPerTable());
            ASSERT_EQ(block_size, table.NumItemsPerTable());

            for (size_t i = block_size; i < block_size * 2; ++i) {
<<<<<<< HEAD
                table.Insert(i);
=======
                table.Insert(static_cast<int>(i));
                ASSERT_EQ(1u, table.NumBlocks());
>>>>>>> b435233f
            }
            ASSERT_EQ(2u, table.NumBlocksPerTable());
            ASSERT_EQ(block_size * 2, table.NumItemsPerTable());

            ASSERT_EQ(0u, writer1.size());
            table.Flush(true);
            ASSERT_EQ(0u, table.NumItemsPerTable());
            ASSERT_EQ(2 * block_size, writer1.size());
        };

    api::RunSameThread(start_func);
}

TEST_F(PostTable, OneBucketTwoBlocksTestFillRate) {

    std::function<void(Context&)> start_func =
        [](Context& ctx) {

            auto key_ex = [](int in) {
                              return in;
                          };
            auto red_fn = [](int in1, int in2) {
                              return in1 + in2;
                          };

            using EmitterFunction = std::function<void(const int&)>;
            std::vector<EmitterFunction> emitters;
            std::vector<int> writer1;
            emitters.push_back([&writer1](const int value) {
                                   writer1.push_back(value);
                               });

            const size_t TargetBlockSize = 8 * 8;
            const size_t bucket_block_size = sizeof(core::ReducePostTable<int, int, int,
                                                                          decltype(key_ex), decltype(red_fn), false,
                                                                          core::PostReduceFlushToDefault<int, decltype(red_fn)>,
                                                                          core::PostReduceByHashKey<int>, std::equal_to<int>, TargetBlockSize>::BucketBlock);

            using KeyValuePair = std::pair<int, int>;

            core::ReducePostTable<int, int, int, decltype(key_ex), decltype(red_fn), false,
                                  core::PostReduceFlushToDefault<int, decltype(red_fn)>,
                                  core::PostReduceByHashKey<int>, std::equal_to<int>, TargetBlockSize>
            table(ctx, key_ex, red_fn, emitters, core::PostReduceByHashKey<int>(),
                  core::PostReduceFlushToDefault<int, decltype(red_fn)>(), 0, 0, 0, bucket_block_size * 5, 0.2, 1.0, 1.0,
                  std::equal_to<int>());

            size_t block_size = std::max<size_t>(8, TargetBlockSize / sizeof(KeyValuePair));
            ASSERT_EQ(8u, block_size);

            ASSERT_EQ(0u, table.NumBlocksPerTable());

            for (size_t i = 0; i < block_size; ++i) {
<<<<<<< HEAD
                table.Insert(pair(i));
=======
                table.Insert(pair(static_cast<int>(i)));
                ASSERT_EQ(1u, table.NumBlocks());
>>>>>>> b435233f
            }
            ASSERT_EQ(1u, table.NumBlocksPerTable());
            ASSERT_EQ(block_size, table.NumItemsPerTable());

            for (size_t i = block_size; i < block_size * 2; ++i) {
<<<<<<< HEAD
                table.Insert(pair(i));
=======
                table.Insert(pair(static_cast<int>(i)));
                ASSERT_EQ(2u, table.NumBlocks());
>>>>>>> b435233f
            }
            ASSERT_EQ(2u, table.NumBlocksPerTable());
            ASSERT_EQ(block_size * 2, table.NumItemsPerTable());

            ASSERT_EQ(0u, writer1.size());

            table.Flush();

            ASSERT_EQ(block_size * 2, writer1.size());
        };
    api::RunSameThread(start_func);
}

TEST_F(PostTable, OneBucketTwoBlocksTestFillRate2) {

    std::function<void(Context&)> start_func =
        [](Context& ctx) {

            auto key_ex = [](int in) {
                              return in;
                          };
            auto red_fn = [](int in1, int in2) {
                              return in1 + in2;
                          };

            using EmitterFunction = std::function<void(const int&)>;
            std::vector<EmitterFunction> emitters;
            std::vector<int> writer1;
            emitters.push_back([&writer1](const int value) {
                                   writer1.push_back(value);
                               });

            const size_t TargetBlockSize = 8 * 8;
            const size_t bucket_block_size = sizeof(core::ReducePostTable<int, int, int,
                                                                          decltype(key_ex), decltype(red_fn), false,
                                                                          core::PostReduceFlushToDefault<int, decltype(red_fn)>,
                                                                          core::PostReduceByHashKey<int>, std::equal_to<int>, TargetBlockSize>::BucketBlock);
            using KeyValuePair = std::pair<int, int>;

            core::ReducePostTable<int, int, int, decltype(key_ex), decltype(red_fn), false,
                                  core::PostReduceFlushToDefault<int, decltype(red_fn)>,
                                  core::PostReduceByHashKey<int>, std::equal_to<int>, TargetBlockSize>
            table(ctx, key_ex, red_fn, emitters, core::PostReduceByHashKey<int>(),
                  core::PostReduceFlushToDefault<int, decltype(red_fn)>(), 0, 0, 0,
                  bucket_block_size * 5, 0.2, 0.5, 1.0,
                  std::equal_to<int>());

            size_t block_size = std::max<size_t>(8, TargetBlockSize / sizeof(KeyValuePair));
            ASSERT_EQ(8u, block_size);

            ASSERT_EQ(0u, table.NumBlocksPerTable());

<<<<<<< HEAD
            for (size_t i = 0; i < block_size; ++i) {
                table.Insert(pair(i));
=======
            for (size_t i = 0; i < block_size * 2; ++i) {
                table.Insert(pair(static_cast<int>(i)));
                ASSERT_EQ(1u, table.NumBlocks());
>>>>>>> b435233f
            }
            ASSERT_EQ(1u, table.NumBlocksPerTable());
            ASSERT_EQ(block_size, table.NumItemsPerTable());

            for (size_t i = block_size; i < block_size * 2; ++i) {
<<<<<<< HEAD
                table.Insert(pair(i));
=======
                table.Insert(pair(static_cast<int>(i)));
                ASSERT_EQ(1u, table.NumBlocks());
>>>>>>> b435233f
            }
            ASSERT_EQ(2u, table.NumBlocksPerTable());
            ASSERT_EQ(block_size * 2, table.NumItemsPerTable());

            ASSERT_EQ(0u, writer1.size());

            table.Flush();

            ASSERT_EQ(block_size * 2, writer1.size());
        };
    api::RunSameThread(start_func);
}

TEST_F(PostTable, TwoBucketsTwoBlocksTestFillRate) {

    std::function<void(Context&)> start_func =
        [](Context& ctx) {

            auto key_ex = [](int in) {
                              return in;
                          };
            auto red_fn = [](int in1, int in2) {
                              return in1 + in2;
                          };

            using EmitterFunction = std::function<void(const int&)>;
            std::vector<EmitterFunction> emitters;
            std::vector<int> writer1;
            emitters.push_back([&writer1](const int value) {
                                   writer1.push_back(value);
                               });

            const size_t TargetBlockSize = 8 * 8;
            const size_t bucket_block_size = sizeof(core::ReducePostTable<int, int, int,
                                                                          decltype(key_ex), decltype(red_fn), false,
                                                                          core::PostReduceFlushToDefault<int, decltype(red_fn)>,
                                                                          core::PostReduceByHashKey<int>, std::equal_to<int>, TargetBlockSize>::BucketBlock);
            using KeyValuePair = std::pair<int, int>;

            core::ReducePostTable<int, int, int, decltype(key_ex), decltype(red_fn), false,
                                  core::PostReduceFlushToDefault<int, decltype(red_fn)>,
                                  core::PostReduceByHashKey<int>, std::equal_to<int>, TargetBlockSize>
            table(ctx, key_ex, red_fn, emitters, core::PostReduceByHashKey<int>(),
                  core::PostReduceFlushToDefault<int, decltype(red_fn)>(), 0, 0, 0,
                  bucket_block_size * 5, 0.5, 1.0, 1.0,
                  std::equal_to<int>());

            size_t block_size = std::max<size_t>(8, TargetBlockSize / sizeof(KeyValuePair));
            ASSERT_EQ(8u, block_size);

            ASSERT_EQ(0u, table.NumBlocksPerTable());

            for (size_t i = 0; i < block_size; ++i) {
                table.Insert(pair(static_cast<int>(i)));
            }
            ASSERT_EQ(2u, table.NumBlocksPerTable());

            for (size_t i = block_size; i < block_size * 2; ++i) {
<<<<<<< HEAD
                table.Insert(pair(i));
=======
                table.Insert(pair(static_cast<int>(i)));
                ASSERT_EQ(2u, table.NumBlocks());
>>>>>>> b435233f
            }
            ASSERT_EQ(2u, table.NumBlocksPerTable());

            ASSERT_EQ(0u, writer1.size());

            table.Flush();

            ASSERT_EQ(block_size * 2, writer1.size());
        };
    api::RunSameThread(start_func);
}

TEST_F(PostTable, TwoBucketsTwoBlocksTestFillRate2) {

    std::function<void(Context&)> start_func =
        [](Context& ctx) {

            auto key_ex = [](int in) {
                              return in;
                          };
            auto red_fn = [](int in1, int in2) {
                              return in1 + in2;
                          };

            using EmitterFunction = std::function<void(const int&)>;
            std::vector<EmitterFunction> emitters;
            std::vector<int> writer1;
            emitters.push_back([&writer1](const int value) {
                                   writer1.push_back(value);
                               });

            const size_t TargetBlockSize = 8 * 8;
            const size_t bucket_block_size = sizeof(core::ReducePostTable<int, int, int,
                                                                          decltype(key_ex), decltype(red_fn), false,
                                                                          core::PostReduceFlushToDefault<int, decltype(red_fn)>,
                                                                          core::PostReduceByHashKey<int>, std::equal_to<int>, TargetBlockSize>::BucketBlock);
            using KeyValuePair = std::pair<int, int>;

            core::ReducePostTable<int, int, int, decltype(key_ex), decltype(red_fn), false,
                                  core::PostReduceFlushToDefault<int, decltype(red_fn)>,
                                  core::PostReduceByHashKey<int>, std::equal_to<int>, TargetBlockSize>
            table(ctx, key_ex, red_fn, emitters, core::PostReduceByHashKey<int>(),
                  core::PostReduceFlushToDefault<int, decltype(red_fn)>(), 0, 0, 0,
                  bucket_block_size * 5, 0.5, 0.5, 1.0,
                  std::equal_to<int>());

            size_t block_size = std::max<size_t>(8, TargetBlockSize / sizeof(KeyValuePair));
            ASSERT_EQ(8u, block_size);

            ASSERT_EQ(0u, table.NumBlocksPerTable());

<<<<<<< HEAD
            for (size_t i = 0; i < block_size; ++i) {
                table.Insert(pair(i));
=======
            for (size_t i = 0; i < block_size * 2; ++i) {
                table.Insert(pair(static_cast<int>(i)));
>>>>>>> b435233f
            }
            ASSERT_EQ(2u, table.NumBlocksPerTable());

            for (size_t i = block_size; i < block_size * 2; ++i) {
                table.Insert(pair(static_cast<int>(i)));
            }
            ASSERT_EQ(2u, table.NumBlocksPerTable());

            ASSERT_EQ(0u, writer1.size());

            table.Flush();

            ASSERT_EQ(block_size * 2, writer1.size());
        };
    api::RunSameThread(start_func);
}

TEST_F(PostTable, MaxTableBlocks) {

    std::function<void(Context&)> start_func =
        [](Context& ctx) {

            auto key_ex = [](int in) {
                              return in;
                          };
            auto red_fn = [](int in1, int in2) {
                              return in1 + in2;
                          };

            using EmitterFunction = std::function<void(const int&)>;
            std::vector<EmitterFunction> emitters;
            std::vector<int> writer1;
            emitters.push_back(
                [&writer1](const int value) {
                    writer1.push_back(value);
                });

            const size_t TargetBlockSize = 8 * 1024;
            const size_t bucket_block_size = sizeof(core::ReducePostTable<int, int, int,
                                                                          decltype(key_ex), decltype(red_fn), false,
                                                                          core::PostReduceFlushToDefault<int, decltype(red_fn)>,
                                                                          core::PostReduceByHashKey<int>, std::equal_to<int>, TargetBlockSize>::BucketBlock);

            using KeyValuePair = std::pair<int, int>;
            size_t max_blocks = 8;

            core::ReducePostTable<int, int, int, decltype(key_ex), decltype(red_fn), false,
                                  core::PostReduceFlushToDefault<int, decltype(red_fn)>,
                                  core::PostReduceByHashKey<int>, std::equal_to<int>, TargetBlockSize>
            table(ctx, key_ex, red_fn, emitters, core::PostReduceByHashKey<int>(),
                  core::PostReduceFlushToDefault<int, decltype(red_fn)>(),
                  0, 0, 0, bucket_block_size * max_blocks * 2, 0.5, 1.0, 0.1,
                  std::equal_to<int>());

            size_t block_size = std::max<size_t>(8, TargetBlockSize /
                                                 sizeof(KeyValuePair));

            size_t num_items = block_size * max_blocks;

            ASSERT_EQ(0u, table.NumBlocksPerTable());

            for (size_t i = 0; i < num_items; ++i) {
<<<<<<< HEAD
                table.Insert(pair(i));
                ASSERT_TRUE(table.NumBlocksPerTable() <= max_blocks * 2);
=======
                table.Insert(pair(static_cast<int>(i)));
                ASSERT_TRUE(table.NumBlocks() <= max_blocks);
>>>>>>> b435233f
            }

            ASSERT_EQ(0u, writer1.size());

            table.Flush();

            ASSERT_EQ(num_items, writer1.size());
        };
    api::RunSameThread(start_func);
}

/******************************************************************************/<|MERGE_RESOLUTION|>--- conflicted
+++ resolved
@@ -334,12 +334,8 @@
 
             table.Insert(std::make_pair("baguette", std::make_pair("baguette", 42)));
 
-<<<<<<< HEAD
-            ASSERT_EQ(4u, table.NumBlocksPerTable());
-=======
             // false on MSVC/Windows
             // ASSERT_EQ(4u, table.NumBlocks());
->>>>>>> b435233f
         };
 
     api::RunSameThread(start_func);
@@ -385,12 +381,7 @@
             ASSERT_EQ(0u, writer1.size());
 
             for (size_t i = 0; i < block_size; ++i) {
-<<<<<<< HEAD
-                table.Insert(i);
-=======
                 table.Insert(static_cast<int>(i));
-                ASSERT_EQ(1u, table.NumBlocks());
->>>>>>> b435233f
             }
             ASSERT_EQ(1u, table.NumBlocksPerTable());
             ASSERT_EQ(block_size, table.NumItemsPerTable());
@@ -445,23 +436,13 @@
             ASSERT_EQ(0u, writer1.size());
 
             for (size_t i = 0; i < block_size; ++i) {
-<<<<<<< HEAD
-                table.Insert(i);
-=======
                 table.Insert(static_cast<int>(i));
-                ASSERT_EQ(1u, table.NumBlocks());
->>>>>>> b435233f
             }
             ASSERT_EQ(1u, table.NumBlocksPerTable());
             ASSERT_EQ(block_size, table.NumItemsPerTable());
 
             for (size_t i = block_size; i < block_size * 2; ++i) {
-<<<<<<< HEAD
-                table.Insert(i);
-=======
                 table.Insert(static_cast<int>(i));
-                ASSERT_EQ(1u, table.NumBlocks());
->>>>>>> b435233f
             }
             ASSERT_EQ(2u, table.NumBlocksPerTable());
             ASSERT_EQ(block_size * 2, table.NumItemsPerTable());
@@ -515,23 +496,13 @@
             ASSERT_EQ(0u, table.NumBlocksPerTable());
 
             for (size_t i = 0; i < block_size; ++i) {
-<<<<<<< HEAD
-                table.Insert(pair(i));
-=======
-                table.Insert(pair(static_cast<int>(i)));
-                ASSERT_EQ(1u, table.NumBlocks());
->>>>>>> b435233f
+                table.Insert(pair(static_cast<int>(i)));
             }
             ASSERT_EQ(1u, table.NumBlocksPerTable());
             ASSERT_EQ(block_size, table.NumItemsPerTable());
 
             for (size_t i = block_size; i < block_size * 2; ++i) {
-<<<<<<< HEAD
-                table.Insert(pair(i));
-=======
-                table.Insert(pair(static_cast<int>(i)));
-                ASSERT_EQ(2u, table.NumBlocks());
->>>>>>> b435233f
+                table.Insert(pair(static_cast<int>(i)));
             }
             ASSERT_EQ(2u, table.NumBlocksPerTable());
             ASSERT_EQ(block_size * 2, table.NumItemsPerTable());
@@ -584,25 +555,14 @@
 
             ASSERT_EQ(0u, table.NumBlocksPerTable());
 
-<<<<<<< HEAD
             for (size_t i = 0; i < block_size; ++i) {
-                table.Insert(pair(i));
-=======
-            for (size_t i = 0; i < block_size * 2; ++i) {
-                table.Insert(pair(static_cast<int>(i)));
-                ASSERT_EQ(1u, table.NumBlocks());
->>>>>>> b435233f
+                table.Insert(pair(static_cast<int>(i)));
             }
             ASSERT_EQ(1u, table.NumBlocksPerTable());
             ASSERT_EQ(block_size, table.NumItemsPerTable());
 
             for (size_t i = block_size; i < block_size * 2; ++i) {
-<<<<<<< HEAD
-                table.Insert(pair(i));
-=======
-                table.Insert(pair(static_cast<int>(i)));
-                ASSERT_EQ(1u, table.NumBlocks());
->>>>>>> b435233f
+                table.Insert(pair(static_cast<int>(i)));
             }
             ASSERT_EQ(2u, table.NumBlocksPerTable());
             ASSERT_EQ(block_size * 2, table.NumItemsPerTable());
@@ -661,12 +621,7 @@
             ASSERT_EQ(2u, table.NumBlocksPerTable());
 
             for (size_t i = block_size; i < block_size * 2; ++i) {
-<<<<<<< HEAD
-                table.Insert(pair(i));
-=======
-                table.Insert(pair(static_cast<int>(i)));
-                ASSERT_EQ(2u, table.NumBlocks());
->>>>>>> b435233f
+                table.Insert(pair(static_cast<int>(i)));
             }
             ASSERT_EQ(2u, table.NumBlocksPerTable());
 
@@ -718,13 +673,8 @@
 
             ASSERT_EQ(0u, table.NumBlocksPerTable());
 
-<<<<<<< HEAD
             for (size_t i = 0; i < block_size; ++i) {
-                table.Insert(pair(i));
-=======
-            for (size_t i = 0; i < block_size * 2; ++i) {
-                table.Insert(pair(static_cast<int>(i)));
->>>>>>> b435233f
+                table.Insert(pair(static_cast<int>(i)));
             }
             ASSERT_EQ(2u, table.NumBlocksPerTable());
 
@@ -787,13 +737,8 @@
             ASSERT_EQ(0u, table.NumBlocksPerTable());
 
             for (size_t i = 0; i < num_items; ++i) {
-<<<<<<< HEAD
-                table.Insert(pair(i));
+                table.Insert(pair(static_cast<int>(i)));
                 ASSERT_TRUE(table.NumBlocksPerTable() <= max_blocks * 2);
-=======
-                table.Insert(pair(static_cast<int>(i)));
-                ASSERT_TRUE(table.NumBlocks() <= max_blocks);
->>>>>>> b435233f
             }
 
             ASSERT_EQ(0u, writer1.size());
