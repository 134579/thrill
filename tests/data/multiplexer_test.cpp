--- conflicted
+++ resolved
@@ -137,17 +137,10 @@
 
 TEST_F(Multiplexer, TalkAllToAllViaCatStreamForManyNetSizes) {
     // test for all network mesh sizes 1, 2, 5, 9:
-<<<<<<< HEAD
-    net::RunLoopbackGroupTest(1, TalkAllToAllViaChannel);
-    net::RunLoopbackGroupTest(2, TalkAllToAllViaChannel);
-    net::RunLoopbackGroupTest(5, TalkAllToAllViaChannel);
-    net::RunLoopbackGroupTest(9, TalkAllToAllViaChannel);
-=======
-    net::RunGroupTest(1, TalkAllToAllViaCatStream);
-    net::RunGroupTest(2, TalkAllToAllViaCatStream);
-    net::RunGroupTest(5, TalkAllToAllViaCatStream);
-    net::RunGroupTest(9, TalkAllToAllViaCatStream);
->>>>>>> 715cce14
+    net::RunLoopbackGroupTest(1, TalkAllToAllViaCatStream);
+    net::RunLoopbackGroupTest(2, TalkAllToAllViaCatStream);
+    net::RunLoopbackGroupTest(5, TalkAllToAllViaCatStream);
+    net::RunLoopbackGroupTest(9, TalkAllToAllViaCatStream);
 }
 
 TEST_F(Multiplexer, ReadCompleteCatStream) {
@@ -435,10 +428,10 @@
 
 TEST_F(Multiplexer, DISABLED_TalkAllToAllViaMixStreamForManyNetSizes) {
     // test for all network mesh sizes 1, 2, 5, 9:
-    net::RunGroupTest(1, TalkAllToAllViaMixStream);
-    net::RunGroupTest(2, TalkAllToAllViaMixStream);
-    net::RunGroupTest(5, TalkAllToAllViaMixStream);
-    net::RunGroupTest(9, TalkAllToAllViaMixStream);
+    net::RunLoopbackGroupTest(1, TalkAllToAllViaMixStream);
+    net::RunLoopbackGroupTest(2, TalkAllToAllViaMixStream);
+    net::RunLoopbackGroupTest(5, TalkAllToAllViaMixStream);
+    net::RunLoopbackGroupTest(9, TalkAllToAllViaMixStream);
     // the test does not work for two digit #workers (due to sorting digits)
 }
 
