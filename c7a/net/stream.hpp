--- conflicted
+++ resolved
@@ -55,12 +55,7 @@
     //! resets to a End-of-Stream block header
     void        Reset()
     {
-<<<<<<< HEAD
         expected_bytes = 0;
-=======
-        num_elements = 0;
-        //TODO(ts) delete boundaries w/o double-freeing
->>>>>>> 0c1e732b
     }
 
     //! Indicates if this is the end-of-stream block header
