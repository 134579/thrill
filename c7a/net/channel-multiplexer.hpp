--- conflicted
+++ resolved
@@ -39,11 +39,7 @@
 
     //! Adds a connected TCP socket to another worker
     //! There must exist exactly one TCP connection to each worker.
-<<<<<<< HEAD
-    virtual void AddSocket(Socket& s);
-=======
-    void AddSocket(NetConnection& s);
->>>>>>> 90f95eb9
+    virtual void AddSocket(NetConnection& s);
 
     //! Indicates if a channel exists with the given id
     bool HasChannel(int id);
