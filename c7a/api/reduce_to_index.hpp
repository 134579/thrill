/*******************************************************************************
 * c7a/api/reduce_to_index.hpp
 *
 * DIANode for a reduce operation. Performs the actual reduce operation
 *
 * Part of Project c7a.
 *
 * Copyright (C) 2015 Alexander Noe <aleexnoe@gmail.com>
 *
 * This file has no license. Only Chuck Norris can compile it.
 ******************************************************************************/

#pragma once
#ifndef C7A_API_REDUCE_TO_INDEX_HEADER
#define C7A_API_REDUCE_TO_INDEX_HEADER

#include <c7a/api/dop_node.hpp>
#include <c7a/common/logger.hpp>
#include <c7a/core/reduce_post_table.hpp>
#include <c7a/core/reduce_pre_table.hpp>

#include <cmath>
#include <functional>
#include <string>
#include <type_traits>
#include <utility>
#include <vector>

namespace c7a {
namespace api {

//! \addtogroup api Interface
//! \{

/*!
 * A DIANode which performs a ReduceToIndex operation. ReduceToIndex groups the elements in a
 * DIA by their key and reduces every key bucket to a single element each. The
 * ReduceToIndexNode stores the key_extractor and the reduce_function UDFs. The
 * chainable LOps ahead of the Reduce operation are stored in the Stack. The
 * ReduceToIndexNode has the type ValueType, which is the result type of the
 * reduce_function. The key type is an unsigned integer and the output DIA will have element
 * with key K at index K.
 *
 * \tparam ParentType Input type of the Reduce operation
 * \tparam ValueType Output type of the Reduce operation
 * \tparam ParentStack Function stack, which contains the chained lambdas between the last and this DIANode.
 * \tparam KeyExtractor Type of the key_extractor function.
 * \tparam ReduceFunction Type of the reduce_function
 */
template <typename ValueType, typename ParentDIARef,
          typename KeyExtractor, typename ReduceFunction>
class ReduceToIndexNode : public DOpNode<ValueType>
{
    static const bool debug = false;

    using Super = DOpNode<ValueType>;

    using Key = typename common::FunctionTraits<KeyExtractor>::result_type;

    static_assert(std::is_same<Key, size_t>::value,
                  "Key must be an unsigned integer");

    using Value = typename common::FunctionTraits<ReduceFunction>::result_type;

    typedef std::pair<Key, Value> KeyValuePair;

    using Super::context_;
    using Super::result_file_;

public:
    using Emitter = data::BlockWriter;
    using PreHashTable = typename c7a::core::ReducePreTable<
              KeyExtractor, ReduceFunction>;

    /*!
     * Constructor for a ReduceToIndexNode. Sets the DataManager, parent, stack,
     * key_extractor and reduce_function.
     *
     * \param parent Parent DIARef.
     * \param key_extractor Key extractor function
     * \param reduce_function Reduce function
     * \param max_index maximum index returned by reduce_function.
     * \param neutral_element Item value with which to start the reduction in
     * each array cell.
     */
    ReduceToIndexNode(const ParentDIARef& parent,
                      KeyExtractor key_extractor,
                      ReduceFunction reduce_function,
                      size_t max_index,
<<<<<<< HEAD
                      Value neutral_element,
		              const bool preserves_key)
        : DOpNode<ValueType>(ctx, { parent }, "ReduceToIndex"),
=======
                      Value neutral_element)
        : DOpNode<ValueType>(parent.ctx(), { parent.node() }, "ReduceToIndex"),
>>>>>>> 04285c07
          key_extractor_(key_extractor),
          reduce_function_(reduce_function),
          channel_(parent.ctx().data_manager().GetNewChannel()),
          emitters_(channel_->OpenWriters()),
          reduce_pre_table_(parent.ctx().number_worker(), key_extractor,
                            reduce_function_, emitters_,
							preserves_key,
                            [=](size_t key, PreHashTable* ht) {
                                size_t global_index = key * ht->NumBuckets() /
                                                      (max_index + 1);
                                size_t partition_id = key *
                                                      ht->NumPartitions() / (max_index + 1);
                                size_t partition_offset = global_index -
                                                          partition_id * ht->NumBucketsPerPartition();
                                return typename PreHashTable::
                                hash_result(partition_id,
                                            partition_offset,
                                            global_index);
                            }),
          max_index_(max_index),
          neutral_element_(neutral_element),
		  preserves_key_(preserves_key)
    {
        // Hook PreOp
        auto pre_op_fn = [=](Value input) {
                             PreOp(input);
                         };
        // close the function stack with our pre op and register it at parent
        // node for output
        auto lop_chain = parent.stack().push(pre_op_fn).emit();
        parent.node()->RegisterChild(lop_chain);
    }

    //! Virtual destructor for a ReduceToIndexNode.
    virtual ~ReduceToIndexNode() { }

    /*!
     * Actually executes the reduce to index operation. Uses the member functions PreOp,
     * MainOp and PostOp.
     */
    void Execute() override {
        this->StartExecutionTimer();
        MainOp();
        this->StopExecutionTimer();
    }

    void PushData() override {
        // TODO(tb@ms): this is not what should happen: every thing is reduced again:

        using ReduceTable
                  = core::ReducePostTable<KeyExtractor,
                                          ReduceFunction,
                                          true>;

        size_t min_local_index =
            std::ceil(static_cast<double>(max_index_ + 1)
                      * static_cast<double>(context_.rank())
                      / static_cast<double>(context_.number_worker()));
        size_t max_local_index =
            std::ceil(static_cast<double>(max_index_ + 1)
                      * static_cast<double>(context_.rank() + 1)
                      / static_cast<double>(context_.number_worker())) - 1;

        if (context_.rank() == context_.number_worker() - 1) {
            max_local_index = max_index_;
        }
        if (context_.rank() == 0) {
            min_local_index = 0;
        }

        ReduceTable table(key_extractor_, reduce_function_,
                          DIANode<ValueType>::callbacks(),
                          [=](Key key, ReduceTable* ht) {
                              return (key - min_local_index) *
                              (ht->NumBuckets() - 1) /
                              (max_local_index - min_local_index + 1);
                          },
                          min_local_index,
                          max_local_index,
                          neutral_element_);

		if (preserves_key_) {
			//we actually want to wire up callbacks in the ctor and NOT use this blocking method
			auto reader = channel_->OpenReader();
			sLOG << "reading data from" << channel_->id() << "to push into post table which flushes to" << result_file_.ToString();
			while (reader.HasNext()) {
				table.Insert(reader.template Next<Value>());
			}

			table.Flush();
		} else {
			//we actually want to wire up callbacks in the ctor and NOT use this blocking method
			auto reader = channel_->OpenReader();
			sLOG << "reading data from" << channel_->id() << "to push into post table which flushes to" << result_file_.ToString();
			while (reader.HasNext()) {
				table.Insert(reader.template Next<KeyValuePair>());
			}
			table.Flush();
		}
    }

    void Dispose() override { }

    /*!
     * Produces a function stack, which only contains the PostOp function.
     * \return PostOp function stack
     */
    auto ProduceStack() {
        // Hook PostOp
        auto post_op_fn = [=](ValueType elem, auto emit_func) {
                              return this->PostOp(elem, emit_func);
                          };

        return MakeFunctionStack<ValueType>(post_op_fn);
    }

    /*!
     * Returns "[ReduceToIndexNode]" and its id as a string.
     * \return "[ReduceToIndexNode]"
     */
    std::string ToString() override {
        return "[ReduceToIndexNode] Id: " + result_file_.ToString();
    }

private:
    //!Key extractor function
    KeyExtractor key_extractor_;
    //!Reduce function
    ReduceFunction reduce_function_;

    data::ChannelPtr channel_;

    std::vector<data::BlockWriter> emitters_;

    core::ReducePreTable<KeyExtractor, ReduceFunction>
    reduce_pre_table_;

    size_t max_index_;

    Value neutral_element_;

	const bool preserves_key_;

    //! Locally hash elements of the current DIA onto buckets and reduce each
    //! bucket to a single value, afterwards send data to another worker given
    //! by the shuffle algorithm.
    void PreOp(Value input) {
        reduce_pre_table_.Insert(std::move(input));
    }

    //!Receive elements from other workers.
    auto MainOp() {
        LOG << ToString() << " running main op";
        //Flush hash table before the postOp
        reduce_pre_table_.Flush();
        reduce_pre_table_.CloseEmitter();
    }

    //! Hash recieved elements onto buckets and reduce each bucket to a single value.
    template <typename Emitter>
    void PostOp(ValueType input, Emitter emit_func) {
        emit_func(input);
    }
};

template <typename ValueType, typename Stack>
template <typename KeyExtractor, typename ReduceFunction>
auto DIARef<ValueType, Stack>::ReduceToIndex(
    const KeyExtractor &key_extractor,
    const ReduceFunction &reduce_function,
    size_t max_index,
    ValueType neutral_element,
	const bool preserves_key) const {

    using DOpResult
              = typename common::FunctionTraits<ReduceFunction>::result_type;

    static_assert(
        std::is_convertible<
            ValueType,
            typename common::FunctionTraits<ReduceFunction>::template arg<0>
            >::value,
        "ReduceFunction has the wrong input type");

    static_assert(
        std::is_convertible<
            ValueType,
            typename common::FunctionTraits<ReduceFunction>::template arg<1>
            >::value,
        "ReduceFunction has the wrong input type");

    static_assert(
        std::is_same<
            DOpResult,
            ValueType>::value,
        "ReduceFunction has the wrong output type");

    static_assert(
        std::is_same<
            typename std::decay<typename common::FunctionTraits<KeyExtractor>::template arg<0> >::type,
            ValueType>::value,
        "KeyExtractor has the wrong input type");

    static_assert(
        std::is_same<
            typename common::FunctionTraits<KeyExtractor>::result_type,
            size_t>::value,
        "The key has to be an unsigned long int (aka. size_t).");

    using ReduceResultNode
              = ReduceToIndexNode<DOpResult, DIARef,
                                  KeyExtractor, ReduceFunction>;

    auto shared_node
        = std::make_shared<ReduceResultNode>(*this,
                                             key_extractor,
                                             reduce_function,
                                             max_index,
                                             neutral_element,
			                                 preserves_key);

    auto reduce_stack = shared_node->ProduceStack();

    return DIARef<DOpResult, decltype(reduce_stack)>
               (shared_node, reduce_stack);
}

//! \}

} // namespace api
} // namespace c7a

#endif // !C7A_API_REDUCE_TO_INDEX_HEADER

/******************************************************************************/<|MERGE_RESOLUTION|>--- conflicted
+++ resolved
@@ -87,14 +87,9 @@
                       KeyExtractor key_extractor,
                       ReduceFunction reduce_function,
                       size_t max_index,
-<<<<<<< HEAD
                       Value neutral_element,
 		              const bool preserves_key)
-        : DOpNode<ValueType>(ctx, { parent }, "ReduceToIndex"),
-=======
-                      Value neutral_element)
         : DOpNode<ValueType>(parent.ctx(), { parent.node() }, "ReduceToIndex"),
->>>>>>> 04285c07
           key_extractor_(key_extractor),
           reduce_function_(reduce_function),
           channel_(parent.ctx().data_manager().GetNewChannel()),
