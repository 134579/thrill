--- conflicted
+++ resolved
@@ -336,12 +336,8 @@
         std::cerr << ' ' << ep;
     std::cerr << std::endl;
 
-<<<<<<< HEAD
     return RunDistributedTCP(my_host_rank, workers_per_host, endpoints, job_startpoint, "");
-=======
-    return RunDistributedTCP(my_host_rank, endpoints, job_startpoint, "");
 #endif
->>>>>>> b435233f
 }
 
 } // namespace api
