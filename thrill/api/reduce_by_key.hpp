--- conflicted
+++ resolved
@@ -215,11 +215,7 @@
 
     core::ReducePrePhase<
         ValueType, Key, Value, KeyExtractor, ReduceFunction, VolatileKey,
-<<<<<<< HEAD
-        ReduceConfig> pre_phase_;
-=======
-        ReduceConfig, /*use duplicate detection */ false> pre_stage_;
->>>>>>> 83a21a69
+        ReduceConfig, /*use duplicate detection */ false> pre_phase_;
 
     core::ReduceByHashPostPhase<
         ValueType, Key, Value, KeyExtractor, ReduceFunction, Emitter, SendPair,
@@ -278,17 +274,10 @@
 template <typename ValueType, typename Stack>
 template <typename KeyExtractor, typename ReduceFunction, typename ReduceConfig>
 auto DIA<ValueType, Stack>::ReduceByKey(
-<<<<<<< HEAD
     struct VolatileKeyTag const &,
     const KeyExtractor &key_extractor,
     const ReduceFunction &reduce_function,
     const ReduceConfig &reduce_config) const {
-=======
-    struct VolatileKeyTag,
-    const KeyExtractor& key_extractor,
-    const ReduceFunction& reduce_function,
-    const ReduceConfig& reduce_config) const {
->>>>>>> 83a21a69
     assert(IsValid());
 
     using DOpResult
