/*******************************************************************************
 * thrill/api/sample.hpp
 *
 * Part of Project Thrill - http://project-thrill.org
 *
 * Copyright (C) 2016 Timo Bingmann <tb@panthema.net>
 *
 * All rights reserved. Published under the BSD-2 license in the LICENSE file.
 ******************************************************************************/

#pragma once
#ifndef THRILL_API_SAMPLE_HEADER
#define THRILL_API_SAMPLE_HEADER

#include <thrill/api/dia.hpp>
#include <thrill/api/dop_node.hpp>
#include <thrill/common/logger.hpp>

#include <algorithm>
#include <vector>

namespace thrill {
namespace api {

/*!
 * \ingroup api_layer
 */
template <typename ValueType, typename ParentDIA>
class SampleNode final : public DOpNode<ValueType>
{
    static constexpr bool debug = false;

    using Super = DOpNode<ValueType>;
    using Super::context_;

public:
    SampleNode(const ParentDIA& parent, size_t sample_size)
        : Super(parent.ctx(), "Sample", { parent.id() }, { parent.node() }),
          sample_size_(sample_size)
    {
        samples_.reserve(sample_size);

        // Hook PreOp(s)
        auto pre_op_fn = [this](const ValueType& input) {
                             PreOp(input);
                         };

        auto lop_chain = parent.stack().push(pre_op_fn).fold();
        parent.node()->AddChild(this, lop_chain);
    }

    DIAMemUse PreOpMemUse() final {
        return sample_size_ * sizeof(ValueType);
    }

    void PreOp(const ValueType& input) {
        if (samples_.size() < sample_size_) {
            samples_.emplace_back(input);
        }
        else {
            samples_[rng_() % samples_.size()] = input;
        }
    }

    void Execute() final {

        size_t global_size = context_.net.AllReduce(samples_.size());

        // not enough items to discard some, done.
        if (global_size < sample_size_) return;

        size_t local_rank = context_.net.ExPrefixSum(samples_.size());

        // synchronize global random generator
        size_t seed = context_.my_rank() == 0 ? rng_() : 0;
        seed = context_.net.Broadcast(seed);
        rng_.seed(seed);

        // globally select random samples among samples_
        typename std::vector<ValueType>::iterator it = samples_.begin();

        for (size_t i = 0; i < sample_size_; ++i) {
            size_t r = rng_() % sample_size_;
            if (r < local_rank || r >= local_rank + samples_.size()) continue;

            // swap selected item to front.
            using std::swap;
            swap(*it, samples_[r - local_rank]);
            ++it;
        }

        samples_.erase(it, samples_.end());

        sLOG << "SampleNode::Execute"
             << "global_size" << global_size
             << "local_rank" << local_rank
             << "AllReduce" << context_.net.AllReduce(samples_.size());

        assert(sample_size_ == context_.net.AllReduce(samples_.size()));
    }

    void PushData(bool consume) final {
        for (const ValueType& v : samples_) {
            this->PushItem(v);
        }
        if (consume)
            std::vector<ValueType>().swap(samples_);
    }

    void Dispose() final {
        std::vector<ValueType>().swap(samples_);
    }

private:
    size_t sample_size_;

    //! local samples
    std::vector<ValueType> samples_;

    //! Random generator for eviction
    std::default_random_engine rng_ { std::random_device { } () };
};

template <typename ValueType, typename Stack>
auto DIA<ValueType, Stack>::Sample(size_t sample_size) const {
    assert(IsValid());

    using SampleNode
              = api::SampleNode<ValueType, DIA>;

<<<<<<< HEAD
    node_->context().logger_
        << "id" << new_id
        << "label" << "Sample"
        << "class" << "DIA"
        << "event" << "create"
        << "type" << "LOp"
        << "parents" << (common::Array<size_t>{ id_ });
=======
    auto shared_node
        = std::make_shared<SampleNode>(*this, sample_size);
>>>>>>> 97b12f7d

    return DIA<ValueType>(shared_node);
}

} // namespace api
} // namespace thrill

#endif // !THRILL_API_SAMPLE_HEADER

/******************************************************************************/<|MERGE_RESOLUTION|>--- conflicted
+++ resolved
@@ -128,18 +128,8 @@
     using SampleNode
               = api::SampleNode<ValueType, DIA>;
 
-<<<<<<< HEAD
-    node_->context().logger_
-        << "id" << new_id
-        << "label" << "Sample"
-        << "class" << "DIA"
-        << "event" << "create"
-        << "type" << "LOp"
-        << "parents" << (common::Array<size_t>{ id_ });
-=======
     auto shared_node
         = std::make_shared<SampleNode>(*this, sample_size);
->>>>>>> 97b12f7d
 
     return DIA<ValueType>(shared_node);
 }
