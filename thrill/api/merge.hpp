/*******************************************************************************
 * thrill/api/merge.hpp
 *
 * DIANode for a merge operation. Performs the actual merge operation
 *
 * Part of Project Thrill - http://project-thrill.org
 *
 * Copyright (C) 2015-2016 Timo Bingmann <tb@panthema.net>
 * Copyright (C) 2015 Emanuel Jöbstl <emanuel.joebstl@gmail.com>
 *
 * All rights reserved. Published under the BSD-2 license in the LICENSE file.
 ******************************************************************************/

#pragma once
#ifndef THRILL_API_MERGE_HEADER
#define THRILL_API_MERGE_HEADER

#include <thrill/api/dia.hpp>
#include <thrill/api/dop_node.hpp>
#include <thrill/common/functional.hpp>
#include <thrill/common/logger.hpp>
#include <thrill/common/stats_counter.hpp>
#include <thrill/common/stats_timer.hpp>
#include <thrill/common/string.hpp>
#include <thrill/core/multiway_merge.hpp>
#include <thrill/data/dyn_block_reader.hpp>
#include <thrill/data/file.hpp>

#include <tlx/math/abs_diff.hpp>
#include <tlx/meta/call_foreach_with_index.hpp>
#include <tlx/meta/vexpand.hpp>

#include <algorithm>
#include <array>
#include <functional>
#include <random>
#include <string>
#include <vector>

namespace thrill {
namespace api {

/*!
 * Implementation of Thrill's merge. This merge implementation balances all data
 * before merging, so each worker has the same amount of data when merge
 * finishes.
 *
 * The algorithm performs a distributed multi-sequence selection by picking
 * random pivots (from the largest remaining interval) for each DIA. The pivots
 * are selected via a global AllReduce. There is one pivot per DIA.
 *
 * Then the pivots are searched for in the interval [left,left + width) in each
 * local File's partition, where these are initialized with left = 0 and width =
 * File.size(). This delivers the local_rank of each pivot. From the local_ranks
 * the corresponding global_ranks of each pivot is calculated via a AllReduce.
 *
 * The global_ranks are then compared to the target_ranks (which are n/p *
 * rank). If global_ranks is smaller, the interval [left,left + width) is
 * reduced to [left,idx), where idx is the rank of the pivot in the local
 * File. If global_ranks is larger, the interval is reduced to [idx,left+width).
 *
 * left  -> width
 * V            V      V           V         V                   V
 * +------------+      +-----------+         +-------------------+ DIA 0
 *    ^
 *    local_ranks,  global_ranks = sum over all local_ranks
 *
 * \tparam ValueType The type of the first and second input DIA
 * \tparam Comparator The comparator defining input and output order.
 * \tparam ParentDIA0 The type of the first input DIA
 * \tparam ParentDIAs The types of the other input DIAs
 *
 * \ingroup api_layer
 */
template <typename ValueType, typename Comparator, size_t kNumInputs>
class MergeNode : public DOpNode<ValueType>
{
    static constexpr bool debug = false;
    static constexpr bool self_verify = debug && common::g_debug_mode;

    //! Set this variable to true to enable generation and output of merge stats
    static constexpr bool stats_enabled = false;

    using Super = DOpNode<ValueType>;
    using Super::context_;

    static_assert(kNumInputs >= 2, "Merge requires at least two inputs.");

public:
    template <typename ParentDIA0, typename... ParentDIAs>
    MergeNode(const Comparator& comparator,
              const ParentDIA0& parent0, const ParentDIAs& ... parents)
        : Super(parent0.ctx(), "Merge",
                { parent0.id(), parents.id() ... },
                { parent0.node(), parents.node() ... }),
          comparator_(comparator),
          // this weirdness is due to a MSVC2015 parser bug
          parent_stack_empty_(
              std::array<bool, kNumInputs>{
                  { ParentDIA0::stack_empty, (ParentDIAs::stack_empty)... }
              })
    {
        // allocate files.
        for (size_t i = 0; i < kNumInputs; ++i)
            files_[i] = context_.GetFilePtr(this);

        for (size_t i = 0; i < kNumInputs; ++i)
            writers_[i] = files_[i]->GetWriter();

        tlx::call_foreach_with_index(
            RegisterParent(this), parent0, parents...);
    }

    //! Register Parent PreOp Hooks, instantiated and called for each Merge
    //! parent
    class RegisterParent
    {
    public:
        explicit RegisterParent(MergeNode* merge_node)
            : merge_node_(merge_node) { }

        template <typename Index, typename Parent>
        void operator () (const Index&, Parent& parent) {

            // construct lambda with only the writer in the closure
            data::File::Writer* writer = &merge_node_->writers_[Index::index];
            auto pre_op_fn = [writer](const ValueType& input) -> void {
                                 writer->Put(input);
                             };

            // close the function stacks with our pre ops and register it at
            // parent nodes for output
            auto lop_chain = parent.stack().push(pre_op_fn).fold();

            parent.node()->AddChild(merge_node_, lop_chain, Index::index);
        }

    private:
        MergeNode* merge_node_;
    };

    //! Receive a whole data::File of ValueType, but only if our stack is empty.
    bool OnPreOpFile(const data::File& file, size_t parent_index) final {
        assert(parent_index < kNumInputs);
        if (!parent_stack_empty_[parent_index]) return false;

        // accept file
        assert(files_[parent_index]->num_items() == 0);
        *files_[parent_index] = file.Copy();
        return true;
    }

    void StopPreOp(size_t id) final {
        writers_[id].Close();
    }

    void Execute() final {
        MainOp();
    }

    void PushData(bool consume) final {
        size_t result_count = 0;
        static constexpr bool debug = false;

        stats_.merge_timer_.Start();

        // get inbound readers from all Channels
        std::vector<data::CatStream::CatReader> readers;
        readers.reserve(kNumInputs);

        for (size_t i = 0; i < kNumInputs; i++)
            readers.emplace_back(streams_[i]->GetCatReader(consume));

        auto puller = core::make_multiway_merge_tree<ValueType>(
            readers.begin(), readers.end(), comparator_);

        while (puller.HasNext())
            this->PushItem(puller.Next());

        stats_.merge_timer_.Stop();

        sLOG << "Merge: result_count" << result_count;

        stats_.result_size_ = result_count;
        stats_.Print(context_);
    }

    void Dispose() final { }

private:
    //! Merge comparator
    Comparator comparator_;

    //! Whether the parent stack is empty
    const std::array<bool, kNumInputs> parent_stack_empty_;

    //! Random generator for pivot selection.
    std::default_random_engine rng_ { std::random_device { } () };

    //! Files for intermediate storage
    data::FilePtr files_[kNumInputs];

    //! Writers to intermediate files
    data::File::Writer writers_[kNumInputs];

    //! Array of inbound CatStreams
    data::CatStreamPtr streams_[kNumInputs];

    struct Pivot {
        ValueType value;
        size_t    tie_idx;
        size_t    segment_len;
    };

    //! Count of items on all prev workers.
    size_t prefix_size_;

    using ArrayNumInputsSizeT = std::array<size_t, kNumInputs>;

    //! Logging helper to print vectors of arrays of size_t
    static std::string
    VecVecToStr(const std::vector<ArrayNumInputsSizeT>& data) {
        std::ostringstream oss;
        for (typename std::vector<ArrayNumInputsSizeT>::const_iterator
             it = data.begin(); it != data.end(); ++it)
        {
            if (it != data.begin()) oss << " # ";
            oss << common::VecToStr(*it);
        }
        return oss.str();
    }

    //! Logging helper to print vectors of vectors of pivots.
    static std::string VToStr(const std::vector<Pivot>& data) {
        std::stringstream oss;
        for (const Pivot& elem : data) {
            oss << "(" << elem.value
                << ", itie: " << elem.tie_idx
                << ", len: " << elem.segment_len << ") ";
        }
        return oss.str();
    }

    //! Reduce functor that returns the pivot originating from the biggest
    //! range.  That removes some nasty corner cases, like selecting the same
    //! pivot over and over again from a tiny range.
    class ReducePivots
    {
    public:
        Pivot operator () (const Pivot& a, const Pivot& b) const {
            return a.segment_len > b.segment_len ? a : b;
        }
    };

    using StatsTimer = common::StatsTimerBaseStopped<stats_enabled>;

    /*!
     * Stats holds timers for measuring merge performance, that supports
     * accumulating the output and printing it to the standard out stream.
     */
    class Stats
    {
    public:
        //! A Timer accumulating all time spent in File operations.
        StatsTimer file_op_timer_;
        //! A Timer accumulating all time spent while actually merging.
        StatsTimer merge_timer_;
        //! A Timer accumulating all time spent while re-balancing the data.
        StatsTimer balancing_timer_;
        //! A Timer accumulating all time spent for selecting the global pivot
        //! elements.
        StatsTimer pivot_selection_timer_;
        //! A Timer accumulating all time spent in global search steps.
        StatsTimer search_step_timer_;
        //! A Timer accumulating all time spent communicating.
        StatsTimer comm_timer_;
        //! A Timer accumulating all time spent calling the scatter method of
        //! the data subsystem.
        StatsTimer scatter_timer_;
        //! The count of all elements processed on this host.
        size_t result_size_ = 0;
        //! The count of search iterations needed for balancing.
        size_t iterations_ = 0;

        void PrintToSQLPlotTool(
            const std::string& label, size_t p, size_t value) {

            LOG1 << "RESULT " << "operation=" << label << " time=" << value
                 << " workers=" << p << " result_size_=" << result_size_;
        }

        void Print(Context& ctx) {
            if (stats_enabled) {
                size_t p = ctx.num_workers();
                size_t merge =
                    ctx.net.AllReduce(merge_timer_.Milliseconds()) / p;
                size_t balance =
                    ctx.net.AllReduce(balancing_timer_.Milliseconds()) / p;
                size_t pivot_selection =
                    ctx.net.AllReduce(pivot_selection_timer_.Milliseconds()) / p;
                size_t search_step =
                    ctx.net.AllReduce(search_step_timer_.Milliseconds()) / p;
                size_t file_op =
                    ctx.net.AllReduce(file_op_timer_.Milliseconds()) / p;
                size_t comm =
                    ctx.net.AllReduce(comm_timer_.Milliseconds()) / p;
                size_t scatter =
                    ctx.net.AllReduce(scatter_timer_.Milliseconds()) / p;

                result_size_ = ctx.net.AllReduce(result_size_);

                if (ctx.my_rank() == 0) {
                    PrintToSQLPlotTool("merge", p, merge);
                    PrintToSQLPlotTool("balance", p, balance);
                    PrintToSQLPlotTool("pivot_selection", p, pivot_selection);
                    PrintToSQLPlotTool("search_step", p, search_step);
                    PrintToSQLPlotTool("file_op", p, file_op);
                    PrintToSQLPlotTool("communication", p, comm);
                    PrintToSQLPlotTool("scatter", p, scatter);
                    PrintToSQLPlotTool("iterations", p, iterations_);
                }
            }
        }
    };

    //! Instance of merge statistics
    Stats stats_;

    /*!
     * Selects random global pivots for all splitter searches based on all
     * worker's search ranges.
     *
     * \param left The left bounds of all search ranges for all files.  The
     * first index identifies the splitter, the second index identifies the
     * file.
     *
     * \param width The width of all search ranges for all files.  The first
     * index identifies the splitter, the second index identifies the file.
     *
     * \param out_pivots The output pivots.
     */
    void SelectPivots(
        const std::vector<ArrayNumInputsSizeT>& left,
        const std::vector<ArrayNumInputsSizeT>& width,
        std::vector<Pivot>& out_pivots) {

        // Select a random pivot for the largest range we have for each
        // splitter.
        for (size_t s = 0; s < width.size(); s++) {
            size_t mp = 0;

            // Search for the largest range.
            for (size_t p = 1; p < width[s].size(); p++) {
                if (width[s][p] > width[s][mp]) {
                    mp = p;
                }
            }

            // We can leave pivot_elem uninitialized.  If it is not initialized
            // below, then an other worker's pivot will be taken for this range,
            // since our range is zero.
            ValueType pivot_elem = ValueType();
            size_t pivot_idx = left[s][mp];

            if (width[s][mp] > 0) {
                pivot_idx = left[s][mp] + (rng_() % width[s][mp]);
                assert(pivot_idx < files_[mp]->num_items());
                stats_.file_op_timer_.Start();
                pivot_elem = files_[mp]->template GetItemAt<ValueType>(pivot_idx);
                stats_.file_op_timer_.Stop();
            }

            out_pivots[s] = Pivot {
                pivot_elem,
                pivot_idx,
                width[s][mp]
            };
        }

        LOG << "local pivots: " << VToStr(out_pivots);

        // Reduce vectors of pivots globally to select the pivots from the
        // largest ranges.
        stats_.comm_timer_.Start();
        out_pivots = context_.net.AllReduce(
            out_pivots, common::ComponentSum<std::vector<Pivot>, ReducePivots>());
        stats_.comm_timer_.Stop();
    }

    /*!
     * Calculates the global ranks of the given pivots.
     * Additionally returns the local ranks so we can use them in the next step.
     */
    void GetGlobalRanks(
        const std::vector<Pivot>& pivots,
        std::vector<size_t>& global_ranks,
        std::vector<ArrayNumInputsSizeT>& out_local_ranks,
        const std::vector<ArrayNumInputsSizeT>& left,
        const std::vector<ArrayNumInputsSizeT>& width) {

        // Simply get the rank of each pivot in each file. Sum the ranks up
        // locally.
        for (size_t s = 0; s < pivots.size(); s++) {
            size_t rank = 0;
            for (size_t i = 0; i < kNumInputs; i++) {
                stats_.file_op_timer_.Start();

                size_t idx = files_[i]->GetIndexOf(
                    pivots[s].value, pivots[s].tie_idx,
                    left[s][i], left[s][i] + width[s][i],
                    comparator_);

                stats_.file_op_timer_.Stop();

                rank += idx;
                out_local_ranks[s][i] = idx;
            }
            global_ranks[s] = rank;
        }

        stats_.comm_timer_.Start();
        // Sum up ranks globally.
        global_ranks = context_.net.AllReduce(
            global_ranks, common::ComponentSum<std::vector<size_t> >());
        stats_.comm_timer_.Stop();
    }

    /*!
     * Shrinks the search ranges according to the global ranks of the pivots.
     *
     * \param global_ranks The global ranks of all pivots.
     *
     * \param local_ranks The local ranks of each pivot in each file.
     *
     * \param target_ranks The desired ranks of the splitters we are looking
     * for.
     *
     * \param left The left bounds of all search ranges for all files.  The
     * first index identifies the splitter, the second index identifies the
     * file.  This parameter will be modified.
     *
     * \param width The width of all search ranges for all files.  The first
     * index identifies the splitter, the second index identifies the file.
     * This parameter will be modified.
     */
    void SearchStep(
        const std::vector<size_t>& global_ranks,
        const std::vector<ArrayNumInputsSizeT>& local_ranks,
        const std::vector<size_t>& target_ranks,
        std::vector<ArrayNumInputsSizeT>& left,
        std::vector<ArrayNumInputsSizeT>& width) {

        for (size_t s = 0; s < width.size(); s++) {
            for (size_t p = 0; p < width[s].size(); p++) {

                if (width[s][p] == 0)
                    continue;

                size_t local_rank = local_ranks[s][p];
                size_t old_width = width[s][p];
                assert(left[s][p] <= local_rank);

                if (global_ranks[s] < target_ranks[s]) {
                    width[s][p] -= local_rank - left[s][p];
                    left[s][p] = local_rank;
                }
                else if (global_ranks[s] >= target_ranks[s]) {
                    width[s][p] = local_rank - left[s][p];
                }

                if (debug) {
                    die_unless(width[s][p] <= old_width);
                }
            }
        }
    }

    /*!
     * Receives elements from other workers and re-balance them, so each worker
     * has the same amount after merging.
     */
    void MainOp() {
        // *** Setup Environment for merging ***

        // Count of all workers (and count of target partitions)
        size_t p = context_.num_workers();
        LOG << "splitting to " << p << " workers";

        // Count of all local elements.
        size_t local_size = 0;

        for (size_t i = 0; i < kNumInputs; i++) {
            local_size += files_[i]->num_items();
        }

        // test that the data we got is sorted!
        if (self_verify) {
            for (size_t i = 0; i < kNumInputs; i++) {
                auto reader = files_[i]->GetKeepReader();
                if (!reader.HasNext()) continue;

                ValueType prev = reader.template Next<ValueType>();
                while (reader.HasNext()) {
                    ValueType next = reader.template Next<ValueType>();
                    if (comparator_(next, prev)) {
                        die("Merge input was not sorted!");
                    }
                    prev = std::move(next);
                }
            }
        }

        // Count of all global elements.
        stats_.comm_timer_.Start();
        size_t global_size = context_.net.AllReduce(local_size);
        stats_.comm_timer_.Stop();

        LOG << "local size: " << local_size;
        LOG << "global size: " << global_size;

        // Calculate and remember the ranks we search for.  In our case, we
        // search for ranks that split the data into equal parts.
        std::vector<size_t> target_ranks(p - 1);

        for (size_t r = 0; r < p - 1; r++) {
            target_ranks[r] = (global_size / p) * (r + 1);
            // Modify all ranks 0..(globalSize % p), in case global_size is not
            // divisible by p.
            if (r < global_size % p)
                target_ranks[r] += 1;
        }

        if (debug) {
            LOG << "target_ranks: " << common::VecToStr(target_ranks);

            stats_.comm_timer_.Start();
            assert(context_.net.Broadcast(target_ranks) == target_ranks);
            stats_.comm_timer_.Stop();
        }

        // buffer for the global ranks of selected pivots
        std::vector<size_t> global_ranks(p - 1);

        // Search range bounds.
        std::vector<ArrayNumInputsSizeT> left(p - 1), width(p - 1);

        // Auxillary arrays.
        std::vector<Pivot> pivots(p - 1);
        std::vector<ArrayNumInputsSizeT> local_ranks(p - 1);

        // Initialize all lefts with 0 and all widths with size of their
        // respective file.
        for (size_t r = 0; r < p - 1; r++) {
            for (size_t q = 0; q < kNumInputs; q++) {
                width[r][q] = files_[q]->num_items();
            }
        }

        bool finished = false;
        stats_.balancing_timer_.Start();

        // Iterate until we find a pivot which is within the prescribed balance
        // tolerance
        while (!finished) {

            LOG << "iteration: " << stats_.iterations_;
            LOG0 << "left: " << VecVecToStr(left);
            LOG0 << "width: " << VecVecToStr(width);

            if (debug) {
                for (size_t q = 0; q < kNumInputs; q++) {
                    std::ostringstream oss;
                    for (size_t i = 0; i < p - 1; ++i) {
                        if (i != 0) oss << " # ";
                        oss << '[' << left[i][q] << ',' << left[i][q] + width[i][q] << ')';
                    }
                    LOG1 << "left/right[" << q << "]: " << oss.str();
                }
            }

            // Find pivots.
            stats_.pivot_selection_timer_.Start();
            SelectPivots(left, width, pivots);
            stats_.pivot_selection_timer_.Stop();

            LOG << "final pivots: " << VToStr(pivots);

            // Get global ranks and shrink ranges.
            stats_.search_step_timer_.Start();
            GetGlobalRanks(pivots, global_ranks, local_ranks, left, width);

            LOG << "global_ranks: " << common::VecToStr(global_ranks);
            LOG << "local_ranks: " << VecVecToStr(local_ranks);

            SearchStep(global_ranks, local_ranks, target_ranks, left, width);

            if (debug) {
                for (size_t q = 0; q < kNumInputs; q++) {
                    std::ostringstream oss;
                    for (size_t i = 0; i < p - 1; ++i) {
                        if (i != 0) oss << " # ";
                        oss << '[' << left[i][q] << ',' << left[i][q] + width[i][q] << ')';
                    }
                    LOG1 << "left/right[" << q << "]: " << oss.str();
                }
            }

            // We check for accuracy of kNumInputs + 1
            finished = true;
            for (size_t i = 0; i < p - 1; i++) {
                size_t a = global_ranks[i], b = target_ranks[i];
                if (tlx::abs_diff(a, b) > kNumInputs + 1) {
                    finished = false;
                    break;
                }
            }

            stats_.search_step_timer_.Stop();
            stats_.iterations_++;
        }
        stats_.balancing_timer_.Stop();

        LOG << "Finished after " << stats_.iterations_ << " iterations";

        LOG << "Creating channels";

        // Initialize channels for distributing data.
        for (size_t j = 0; j < kNumInputs; j++)
            streams_[j] = context_.GetNewCatStream(this);

        stats_.scatter_timer_.Start();

        LOG << "Scattering.";

        // For each file, initialize an array of offsets according to the
        // splitters we found. Then call Scatter to distribute the data.

        std::vector<size_t> tx_items(p);
        for (size_t j = 0; j < kNumInputs; j++) {

            std::vector<size_t> offsets(p + 1, 0);

            for (size_t r = 0; r < p - 1; r++)
                offsets[r + 1] = local_ranks[r][j];

            offsets[p] = files_[j]->num_items();

            LOG << "Scatter from file " << j << " to other workers: "
                << common::VecToStr(offsets);

            for (size_t r = 0; r < p; ++r) {
                tx_items[r] += offsets[r + 1] - offsets[r];
            }

            streams_[j]->template Scatter<ValueType>(
                *files_[j], offsets, /* consume */ true);
        }

        LOG << "tx_items: " << common::VecToStr(tx_items);

        // calculate total items on each worker after Scatter
        tx_items = context_.net.AllReduce(
            tx_items, common::ComponentSum<std::vector<size_t> >());
        if (context_.my_rank() == 0)
            LOG1 << "Merge(): total_items: " << common::VecToStr(tx_items);

        stats_.scatter_timer_.Stop();
    }
};

/*!
 * Merge is a DOp, which merges any number of sorted DIAs to a single sorted
 * DIA.  All input DIAs must be sorted conforming to the given comparator.  The
 * type of the output DIA will be the type of this DIA.
 *
 * The merge operation balances all input data, so that each worker will have an
 * equal number of elements when the merge completes.
 *
 * \tparam Comparator Comparator to specify the order of input and output.
 *
 * \param comparator Comparator to specify the order of input and output.
 *
 * \param first_dia first DIA
 * \param dias DIAs, which is merged with this DIA.
 *
 * \ingroup dia_dops
 */
<<<<<<< HEAD
template <typename Comparator, typename FirstDIA, typename ... DIAs>
auto Merge(const Comparator& comparator,
           const FirstDIA& first_dia, const DIAs& ... dias) {

    using VarForeachExpander = int[];
=======
template <typename Comparator, typename FirstDIA, typename... DIAs>
auto Merge(const Comparator& comparator,
           const FirstDIA& first_dia, const DIAs& ... dias) {
>>>>>>> 41830be9

    tlx::vexpand((first_dia.AssertValid(), 0), (dias.AssertValid(), 0) ...);

    using ValueType = typename FirstDIA::ValueType;

    using CompareResult =
              typename common::FunctionTraits<Comparator>::result_type;

    using MergeNode = api::MergeNode<
              ValueType, Comparator, 1 + sizeof ... (DIAs)>;

    // Assert comparator types.
    static_assert(
        std::is_convertible<
            ValueType,
            typename common::FunctionTraits<Comparator>::template arg<0>
            >::value,
        "Comparator has the wrong input type in argument 0");

    static_assert(
        std::is_convertible<
            ValueType,
            typename common::FunctionTraits<Comparator>::template arg<1>
            >::value,
        "Comparator has the wrong input type in argument 1");

    // Assert meaningful return type of comperator.
    static_assert(
        std::is_convertible<
            CompareResult,
            bool
            >::value,
        "Comparator must return bool");

    auto merge_node =
        tlx::make_counting<MergeNode>(comparator, first_dia, dias...);

    return DIA<ValueType>(merge_node);
}

template <typename ValueType, typename Stack>
template <typename Comparator, typename SecondDIA>
auto DIA<ValueType, Stack>::Merge(
    const SecondDIA& second_dia, const Comparator& comparator) const {
    return api::Merge(comparator, *this, second_dia);
}

} // namespace api

//! imported from api namespace
using api::Merge;

} // namespace thrill

#endif // !THRILL_API_MERGE_HEADER

/******************************************************************************/<|MERGE_RESOLUTION|>--- conflicted
+++ resolved
@@ -685,17 +685,9 @@
  *
  * \ingroup dia_dops
  */
-<<<<<<< HEAD
-template <typename Comparator, typename FirstDIA, typename ... DIAs>
-auto Merge(const Comparator& comparator,
-           const FirstDIA& first_dia, const DIAs& ... dias) {
-
-    using VarForeachExpander = int[];
-=======
 template <typename Comparator, typename FirstDIA, typename... DIAs>
 auto Merge(const Comparator& comparator,
            const FirstDIA& first_dia, const DIAs& ... dias) {
->>>>>>> 41830be9
 
     tlx::vexpand((first_dia.AssertValid(), 0), (dias.AssertValid(), 0) ...);
 
