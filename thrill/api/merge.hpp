/*******************************************************************************
 * thrill/api/merge.hpp
 *
 * DIANode for a merge operation. Performs the actual merge operation
 *
 * Part of Project thrill.
 *
 * Copyright (C) 2015 Timo Bingmann <tb@panthema.net>
 * Copyright (C) 2015 Emanuel Jöbstl <emanuel.joebstl@gmail.com>
 *
 * This file has no license. Only Chuck Norris can compile it.
 ******************************************************************************/

#pragma once
#ifndef THRILL_API_MERGE_HEADER
#define THRILL_API_MERGE_HEADER

#include <thrill/api/dia.hpp>
#include <thrill/api/dop_node.hpp>
#include <thrill/common/logger.hpp>
#include <thrill/data/file.hpp>
#include <thrill/data/multiplexer.hpp>
#include <thrill/data/buffered_block_reader.hpp>
#include <thrill/net/collective_communication.hpp>

#include <algorithm>
#include <functional>
#include <string>
#include <vector>
#include <random>

namespace thrill {
namespace api {

//! \addtogroup api Interface
//! \{

    //TODO(ej) Move somewhere else.
class MergeNodeHelper {
public:
    template <typename ItemType, typename CompareFunction>
    static ItemType GetAt(size_t k, const std::vector<data::File> &files, CompareFunction comperator) {

        static const bool debug = false;

        //TODO: https://stackoverflow.com/questions/8753345/finding-kth-smallest-number-from-n-sorted-arrays/8799608#8799608
        
        //Non-parallel n-way binary search. log^3(n). Yay.
        //Find element with rank k in n sorted arrays. 
        
        size_t n = files.size();
        std::vector<size_t> left(n);
        std::vector<size_t> width(n);
        std::vector<size_t> remap(n);
        std::vector<size_t> mid(n);

        std::fill(left.begin(), left.end(), 0);
        std::iota(remap.begin(), remap.end(), 0);

        for(size_t i = 0; i < n; i++) {
            width[i] = std::min(files[i].NumItems(), k);
        }

        while(true) {

            //Re-map arrays so that largest one is always first.  
            std::sort(remap.begin(), remap.end(), [&] (size_t a, size_t b) {
                return width[b] < width[a];
            });

            size_t j0 = remap[0];
            size_t j = j0;
            mid[j] = left[j] + width[j] / 2;
            LOG << "Master selecting pivot from " << mid[j];
            ItemType pivot = files[j].GetItemAt<ItemType>(mid[j]);
            size_t leftSum = mid[j] - left[j];

            for(size_t i = 1; i < n; i++) {
                j = remap[i];
                mid[j] = files[j].GetIndexOf(pivot, mid[j0], comperator);
                LOG << i << " selecting pivot at " << mid[j];
                leftSum += mid[j] - left[j];
            }
            LOG << "leftSum: " << leftSum;
            LOG << "K: " << k;
            //Recurse.
            if(k < leftSum) {
                for(size_t i = 0; i < n; i++) {
                    j = remap[i];
                    width[j] = mid[j] - left[j];   
                } 
            } else if(k > leftSum) {
                for(size_t i = 0; i < n; i++) {
                    j = remap[i];
                    width[j] -= mid[j] - left[j];   
                    left[j] = mid[j];   
                }
                k -= leftSum;
            } else {
                k = 0;
                break;
            }

            if(k < n) 
                break;
        }
        size_t j = remap[k];
        return files[j].GetItemAt<ItemType>(mid[j]);
    }

    template <typename ItemType, typename Comperator>
    static size_t IndexOf(ItemType element, size_t tie, const std::vector<data::File> &files, Comperator comperator) {
        static const bool debug = false;

        //Get the index of a given element, or the first
        //Greater one. 
        size_t idx = 0;

        for(size_t i = 0; i < files.size(); i++) {
            LOG << "Found " << element << " at " << idx; 
            idx += files[i].GetIndexOf(element, tie, comperator);
            tie -= files[i].NumItems(); //Shift tie. 
        }

        return idx;
    }
};
//! todo(ej) todo(tb) Can probably subclass a lot here.

template <typename ValueType,
          typename ParentDIARef0, typename ParentDIARef1,
          typename Comperator>
class TwoMergeNode : public DOpNode<ValueType>
{
    static const bool debug = true;

    using Super = DOpNode<ValueType>;
    using Super::context_;

public:
    TwoMergeNode(const ParentDIARef0& parent0,
<<<<<<< HEAD
               const ParentDIARef1& parent1,
               Comperator comperator,
               StatsNode* stats_node)
        : DOpNode<ValueType>(parent0.ctx(), { parent0.node(), parent1.node() }, "MergeNode", stats_node),
          comperator_(comperator)
=======
                 const ParentDIARef1& parent1,
                 MergeFunction merge_function,
                 StatsNode* stats_node)
        : DOpNode<ValueType>(parent0.ctx(),
                             { parent0.node(), parent1.node() }, stats_node),
          merge_function_(merge_function)
>>>>>>> 4ebd640d
    {
        // Hook PreOp(s)
        auto pre_op0_fn = [=](const ValueType& input) {
                              writers_[0](input);
                          };
        auto pre_op1_fn = [=](const ValueType& input) {
                              writers_[1](input);
                          };

        // close the function stacks with our pre ops and register it at parent
        // nodes for output
        auto lop_chain0 = parent0.stack().push(pre_op0_fn).emit();
        auto lop_chain1 = parent1.stack().push(pre_op1_fn).emit();

        parent0.node()->RegisterChild(lop_chain0, this->type());
        parent1.node()->RegisterChild(lop_chain1, this->type());
    }

    ~TwoMergeNode() { }

    /*!
     * Actually executes the merge operation. Uses the member functions PreOp,
     * MainOp and PostOp.
     */
    void Execute() final {
        MainOp();
    }

    void PushData() override {

        size_t result_count = 0;
<<<<<<< HEAD

        typedef data::BufferedBlockReader<ValueType, data::ConcatBlockSource<data::CachingBlockQueueSource>> Reader; 

        // get buffered inbound readers from all Channels
        std::vector<Reader> readers;
        for(size_t i = 0; i < channels_.size(); i++) {
            readers.emplace_back(std::move(channels_[i]->OpenCachingReaderSource()));
        }

        while(true) {

            int biggest = -1;

            for (size_t i = 0; i < readers.size(); i++) {
                if(readers[i].HasValue()) {
                    if(biggest == -1 || comperator_(readers[i].Value(), readers[biggest].Value())) {
                       biggest = (int)i; 
                    }
                }
=======
        // TODO(ej) - call WriteChannelStats() for each channel when these
        // when they are closed ( = you read all data + called Close() on the
        // channels).
        if (result_size_ != 0) {
            // get inbound readers from all Channels
            std::vector<data::Channel::CachingConcatReader> readers {
                channels_[0]->OpenCachingReader(), channels_[1]->OpenCachingReader()
            };

            while (readers[0].HasNext() && readers[1].HasNext()) {
                MergeArg0 i0 = readers[0].Next<MergeArg0>();
                MergeArg1 i1 = readers[1].Next<MergeArg1>();
                this->PushItem(zip_function_(i0, i1));
                ++result_count;
>>>>>>> 4ebd640d
            }

            if(biggest == -1) {
                //We finished.
                break;
            }

            auto &reader = readers[biggest];

            for (auto func : DIANode<ValueType>::callbacks_) {
                func(reader.Value());
            }

            reader.Next();

            result_count++;
        }

       // sLOG << "Merge: result_count" << result_count;
    }

    void Dispose() final { }

    /*!
     * Creates empty stack.
     */
    auto ProduceStack() {
        // Hook PostOp
        return FunctionStack<ValueType>();
    }

private:
    //! Merge comperator
    Comperator comperator_;

    //! Number of storage DIAs backing
    static const size_t num_inputs_ = 2;

    //! TODO
    size_t result_size_;

    //! Files for intermediate storage
    std::vector<data::File> files_ {
        { context_.GetFile(), context_.GetFile() }
    };

    //! Writers to intermediate files
    std::array<data::File::Writer, num_inputs_> writers_  {
        { files_[0].GetWriter(), files_[1].GetWriter() }
    };

    //! Array of inbound Channels
    std::array<data::ChannelPtr, num_inputs_> channels_;

    struct Pivot {
        ValueType first;
        size_t second;

        bool operator <(const Pivot& y) const {
            return std::tie(first, second) < std::tie(y.first, y.second);
        }
    };

    Pivot CreatePivot(ValueType v, size_t i) {
        Pivot p;
        p.first = v;
        p.second = i;
        return p;
    }
    

    size_t dataSize; //Count of items on this worker.
    size_t prefixSize; //Count of items on all prev workers.

    template <typename T>
    std::string VToStr(std::vector<T> data) {
        std::stringstream ss;
        
        for(T elem : data)
            ss << elem << " ";

        return ss.str();
    }
    
    std::string VToStr(std::vector<Pivot> data) {
        std::stringstream ss;
        
        for(Pivot elem : data)
            ss << "(" << elem.first << ", " << elem.second << ") ";

        return ss.str();
    }

    //! Receive elements from other workers.
    void MainOp() {
        for (size_t i = 0; i != writers_.size(); ++i) {
            writers_[i].Close();
        }
        net::FlowControlChannel& flowControl = context_.flow_control_channel();

        //Partitioning happens here.
        
        //Environment
        size_t me = context_.my_rank(); //Local rank. 
        size_t p = context_.num_workers(); //Count of all workers (and count of target partitions)

        LOG << "Splitting to " << p << " workers";

        //Partitions in rank over all local collections.
        std::vector<size_t> partitions(p - 1);
        std::mt19937 rand(0); //Give const seed. May choose this one over the net.

        //Overall count of local items.
        dataSize = 0;

        for(size_t i = 0; i < files_.size(); i++) {
            dataSize += files_[i].NumItems();
        };

        //Care! This does only work if dataSize is the same
        //on each worker. 
        size_t targetSize = dataSize;

        LOG << "Pick target size: " << targetSize;

        //If not, one will die. 
        size_t masterSize = flowControl.Broadcast(targetSize);
        assert(masterSize == targetSize);

        //Partition borders. Let there by binary search. 
        std::vector<size_t> left(p - 1);
        std::vector<size_t> width(p - 1);

        std::fill(left.begin(), left.end(), 0);
        std::fill(width.begin(), width.end(), dataSize);
       
        prefixSize = flowControl.PrefixSum(dataSize, std::plus<ValueType>(), false); 

        LOG << "Data count left of me: " << prefixSize;

        //Rank we search for
        std::vector<size_t> srank(p - 1);

        for(size_t r = 0; r < p - 1; r++) {
            srank[r] = (r + 1) * targetSize;
        }

        //Auxillary Arrays
        std::vector<size_t> widthscan(p - 1);
        std::vector<size_t> widthsum(p - 1);
        std::vector<size_t> pivotrank(p - 1);
        std::vector<size_t> split(p - 1);
        std::vector<Pivot> pivots(p - 1);
        std::vector<size_t> splitsum(p - 1);

        Pivot zero = CreatePivot(MergeNodeHelper::GetAt<ValueType>(0, files_, comperator_), 0);

        //Partition loop 
        
        while(1) {
            flowControl.ArrayPrefixSum(width, widthscan, std::plus<ValueType>(), false);
            flowControl.ArrayAllReduce(width, widthsum, std::plus<ValueType>());
             
            size_t done = 0;

            LOG << "left: " << VToStr(left);
            LOG << "width: " << VToStr(width);
            LOG << "srank: " << VToStr(srank);

            for(size_t r = 0; r < p - 1; r++) {
                if(widthsum[r] <= 1) { //Not sure about this condition. It's been modified. 
                    partitions[r] = left[r];
                    done++;
                }
            }

            if(done == p - 1) break;
            
            for(size_t r = 0; r < p - 1; r++) {
                if(widthsum[r] > 1) {
                    pivotrank[r] = rand() % widthsum[r];
                } else {
                    pivotrank[r] = 0;
                }
            }
            
            LOG << "Pivotranks: " << VToStr(pivotrank);

            for(size_t r = 0; r < p - 1; r++) {
                if(widthsum[r] > 1 &&
                   widthscan[r] <= pivotrank[r] &&
                   pivotrank[r] < widthscan[r] + width[r]) {
                   
                   size_t localRank = left[r] + pivotrank[r] - widthscan[r]; 
                   ValueType pivotElement = MergeNodeHelper::GetAt<ValueType>(localRank, files_, comperator_);
                    
                   Pivot pivot = CreatePivot(pivotElement, localRank + prefixSize);

                   pivots[r] = pivot;
                } else {
                   pivots[r] = zero;
                }
            }

            LOG << "Pivots: " << VToStr(pivots);

            flowControl.ArrayAllReduce(pivots, pivots, [this] (const Pivot a, const Pivot b) { return comperator_(b.first, a.first) ? a : b; }); //Return maximal pivot (Is this  OK?);

            LOG << "Final Pivots: " << VToStr(pivots);

            for(size_t r = 0; r < p - 1; r++) {
                if(widthsum[r] <= 1) {
                    split[r] = 0;
                } else {
                    split[r] = MergeNodeHelper::IndexOf(pivots[r].first, pivots[r].second - prefixSize, files_, comperator_) - left[r];
                }
            }

            flowControl.ArrayAllReduce(split, splitsum, std::plus<ValueType>());

            LOG << "Splitters: " << VToStr(split);

            for(size_t r = 0; r < p - 1; r++) {
                if(widthsum[r] < 1) continue;
                
                if(splitsum[r] < srank[r])  {
                    left[r] += split[r];
                    width[r] -= split[r];
                    srank[r] -= splitsum[r];
                } else {
                    width[r] = split[r];
                }
            } 
        }

        //Cool, parts contains the global splitters now. But we need
        //To convert them to file-local parts. 

        std::vector<std::vector<size_t>> offsets(num_inputs_);
        
        //Init channels and offsets.
        for(size_t j = 0; j < num_inputs_; j++) {
            channels_[j] = context_.GetNewChannel();
            offsets[j] = std::vector<size_t>(p);
            offsets[j][p - 1] = targetSize / num_inputs_;
        }

        for(size_t i = 0; i < p - 1; i++) {
            ValueType pivot = MergeNodeHelper::GetAt<ValueType, Comperator>(partitions[i], files_, comperator_);

            size_t prefixSum = 0;

            for(size_t j = 0; j < num_inputs_; j++) {
                offsets[j][i] = files_[j].GetIndexOf(pivot, partitions[i] - prefixSum, comperator_);
                prefixSum += files_[j].NumItems();
            }

        }
        
        for(size_t j = 0; j < num_inputs_; j++) {

            for(size_t i = 0; i < p; i++) {
                LOG << "Offset " << i << " for file " << j << ": " << offsets[j][i];
            }

            channels_[j]->template Scatter<ValueType>(files_[j], offsets[j]);
        }
   }
};

template <typename ValueType, typename Stack>
template <typename Comperator, typename SecondDIA>
auto DIARef<ValueType, Stack>::Merge(
<<<<<<< HEAD
    SecondDIA second_dia, const Comperator &comperator) const {
=======
    SecondDIA second_dia, const MergeFunction &merge_function) const {
>>>>>>> 4ebd640d
    assert(IsValid());
    assert(second_dia.IsValid());

    using CompareResult
              = typename FunctionTraits<Comperator>::result_type;

    using MergeResultNode
              = TwoMergeNode<ValueType, DIARef, SecondDIA, Comperator>;
    
    static_assert(
        std::is_convertible<
            typename SecondDIA::ValueType,
            ValueType
            >::value,
        "DIA 1 and DIA 0 have different types");

    static_assert(
        std::is_convertible<
            ValueType,
            typename FunctionTraits<Comperator>::template arg<0>
            >::value,
        "Comperator has the wrong input type in DIA 0");

    static_assert(
        std::is_convertible<
            typename SecondDIA::ValueType,
            typename FunctionTraits<Comperator>::template arg<1>
            >::value,
        "Comperator has the wrong input type in DIA 1");

    static_assert(
        std::is_convertible<
            bool,
            CompareResult
            >::value,
        "Comperator must return bool");

    StatsNode* stats_node = AddChildStatsNode("Merge", DIANodeType::DOP);
    second_dia.AppendChildStatsNode(stats_node);
    auto merge_node
        = std::make_shared<MergeResultNode>(*this,
                                            second_dia,
                                            comperator,
                                            stats_node);

    auto merge_stack = merge_node->ProduceStack();

<<<<<<< HEAD
    return DIARef<ValueType, decltype(merge_stack)>(
=======
    return DIARef<MergeResult, decltype(merge_stack)>(
>>>>>>> 4ebd640d
        merge_node,
        merge_stack,
        { stats_node });
}


//! \}

} // namespace api
} // namespace thrill

//! \}
#endif // !THRILL_API_MERGE_HEADER

/******************************************************************************/<|MERGE_RESOLUTION|>--- conflicted
+++ resolved
@@ -139,20 +139,12 @@
 
 public:
     TwoMergeNode(const ParentDIARef0& parent0,
-<<<<<<< HEAD
-               const ParentDIARef1& parent1,
-               Comperator comperator,
-               StatsNode* stats_node)
-        : DOpNode<ValueType>(parent0.ctx(), { parent0.node(), parent1.node() }, "MergeNode", stats_node),
-          comperator_(comperator)
-=======
                  const ParentDIARef1& parent1,
                  MergeFunction merge_function,
                  StatsNode* stats_node)
         : DOpNode<ValueType>(parent0.ctx(),
                              { parent0.node(), parent1.node() }, stats_node),
           merge_function_(merge_function)
->>>>>>> 4ebd640d
     {
         // Hook PreOp(s)
         auto pre_op0_fn = [=](const ValueType& input) {
@@ -184,7 +176,6 @@
     void PushData() override {
 
         size_t result_count = 0;
-<<<<<<< HEAD
 
         typedef data::BufferedBlockReader<ValueType, data::ConcatBlockSource<data::CachingBlockQueueSource>> Reader; 
 
@@ -194,6 +185,9 @@
             readers.emplace_back(std::move(channels_[i]->OpenCachingReaderSource()));
         }
 
+        // TODO(ej) - call WriteChannelStats() for each channel when these
+        // when they are closed ( = you read all data + called Close() on the
+        // channels).
         while(true) {
 
             int biggest = -1;
@@ -204,22 +198,6 @@
                        biggest = (int)i; 
                     }
                 }
-=======
-        // TODO(ej) - call WriteChannelStats() for each channel when these
-        // when they are closed ( = you read all data + called Close() on the
-        // channels).
-        if (result_size_ != 0) {
-            // get inbound readers from all Channels
-            std::vector<data::Channel::CachingConcatReader> readers {
-                channels_[0]->OpenCachingReader(), channels_[1]->OpenCachingReader()
-            };
-
-            while (readers[0].HasNext() && readers[1].HasNext()) {
-                MergeArg0 i0 = readers[0].Next<MergeArg0>();
-                MergeArg1 i1 = readers[1].Next<MergeArg1>();
-                this->PushItem(zip_function_(i0, i1));
-                ++result_count;
->>>>>>> 4ebd640d
             }
 
             if(biggest == -1) {
@@ -493,11 +471,7 @@
 template <typename ValueType, typename Stack>
 template <typename Comperator, typename SecondDIA>
 auto DIARef<ValueType, Stack>::Merge(
-<<<<<<< HEAD
     SecondDIA second_dia, const Comperator &comperator) const {
-=======
-    SecondDIA second_dia, const MergeFunction &merge_function) const {
->>>>>>> 4ebd640d
     assert(IsValid());
     assert(second_dia.IsValid());
 
@@ -545,11 +519,7 @@
 
     auto merge_stack = merge_node->ProduceStack();
 
-<<<<<<< HEAD
     return DIARef<ValueType, decltype(merge_stack)>(
-=======
-    return DIARef<MergeResult, decltype(merge_stack)>(
->>>>>>> 4ebd640d
         merge_node,
         merge_stack,
         { stats_node });
