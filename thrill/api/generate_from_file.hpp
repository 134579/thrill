--- conflicted
+++ resolved
@@ -69,17 +69,8 @@
     { }
 
     virtual ~GenerateFileNode() { }
-<<<<<<< HEAD
-
-    //! Executes the generate operation. Reads a file line by line and creates a
-    //! element vector, out of which elements are randomly chosen (possibly
-    //! duplicated).
-    void Execute() final { }
 
     void PushData(bool /* consume */) final {
-=======
-    void PushData() final {
->>>>>>> 4ebd640d
         LOG << "GENERATING data to file " << this->id();
 
         std::ifstream file(path_in_);
