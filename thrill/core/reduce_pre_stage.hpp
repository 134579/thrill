/*******************************************************************************
 * thrill/core/reduce_pre_stage.hpp
 *
 * Hash table with support for reduce and partitions.
 *
 * Part of Project Thrill - http://project-thrill.org
 *
 * Copyright (C) 2015 Matthias Stumpp <mstumpp@gmail.com>
 * Copyright (C) 2015 Alexander Noe <aleexnoe@gmail.com>
 * Copyright (C) 2015 Timo Bingmann <tb@panthema.net>
 *
 * All rights reserved. Published under the BSD-2 license in the LICENSE file.
 ******************************************************************************/

#pragma once
#ifndef THRILL_CORE_REDUCE_PRE_STAGE_HEADER
#define THRILL_CORE_REDUCE_PRE_STAGE_HEADER

#include <thrill/common/logger.hpp>
#include <thrill/common/math.hpp>
#include <thrill/core/duplicate_detection.hpp>
#include <thrill/core/reduce_bucket_hash_table.hpp>
#include <thrill/core/reduce_functional.hpp>
#include <thrill/core/reduce_old_probing_hash_table.hpp>
#include <thrill/core/reduce_probing_hash_table.hpp>
#include <thrill/data/block_reader.hpp>
#include <thrill/data/block_writer.hpp>
#include <thrill/data/file.hpp>

#include <algorithm>
#include <cassert>
#include <cmath>
#include <functional>
#include <string>
#include <utility>
#include <vector>

namespace thrill {
namespace core {

//! template specialization switch class to output key+value if VolatileKey and
//! only value if not VolatileKey (RobustKey).
template <typename KeyValuePair, bool VolatileKey>
class ReducePreStageEmitterSwitch;

template <typename KeyValuePair>
class ReducePreStageEmitterSwitch<KeyValuePair, false>
{
public:
    static void Put(const KeyValuePair& p, data::DynBlockWriter& writer) {
        writer.Put(p.second);
    }
};

template <typename KeyValuePair>
class ReducePreStageEmitterSwitch<KeyValuePair, true>
{
public:
    static void Put(const KeyValuePair& p, data::DynBlockWriter& writer) {
        writer.Put(p);
    }
};

//! Emitter implementation to plug into a reduce hash table for
//! collecting/flushing items while reducing. Items flushed in the pre-stage are
//! transmitted via a network Channel.
template <typename KeyValuePair, bool VolatileKey>
class ReducePreStageEmitter
{
    static constexpr bool debug = false;

public:
    explicit ReducePreStageEmitter(std::vector<data::DynBlockWriter>& writer)
        : writer_(writer),
          stats_(writer.size(), 0) { }

    //! output an element into a partition, template specialized for robust and
    //! non-robust keys
    void Emit(const size_t& partition_id, const KeyValuePair& p) {
        assert(partition_id < writer_.size());
        stats_[partition_id]++;
        ReducePreStageEmitterSwitch<KeyValuePair, VolatileKey>::Put(
            p, writer_[partition_id]);
    }

    void Flush(size_t partition_id) {
        assert(partition_id < writer_.size());
        writer_[partition_id].Flush();
    }

    void CloseAll() {
        sLOG << "emit stats:";
        size_t i = 0;
        for (data::DynBlockWriter& e : writer_) {
            e.Close();
            sLOG << "emitter" << i << "pushed" << stats_[i++];
        }
    }

public:
    //! Set of emitters, one per partition.
    std::vector<data::DynBlockWriter>& writer_;

    //! Emitter stats.
    std::vector<size_t> stats_;
};

template <typename ValueType, typename Key, typename Value,
          typename KeyExtractor, typename ReduceFunction,
          const bool VolatileKey,
          typename ReduceConfig_ = DefaultReduceConfig,
          bool UseDuplicateDetection = false,
          typename IndexFunction = ReduceByHash<Key>,
          typename EqualToFunction = std::equal_to<Key> >
class ReducePreStage
{
    static constexpr bool debug = false;

public:
    using KeyValuePair = std::pair<Key, Value>;
    using ReduceConfig = ReduceConfig_;

    using Emitter = ReducePreStageEmitter<KeyValuePair, VolatileKey>;

    using Table = typename ReduceTableSelect<
              ReduceConfig::table_impl_,
              ValueType, Key, Value,
              KeyExtractor, ReduceFunction, Emitter,
              VolatileKey, ReduceConfig, IndexFunction, EqualToFunction>::type;

    /*!
     * A data structure which takes an arbitrary value and extracts a key using
     * a key extractor function from that value. Afterwards, the value is hashed
     * based on the key into some slot.
     */
    ReducePreStage(Context& ctx, size_t dia_id,
                   size_t num_partitions,
                   KeyExtractor key_extractor,
                   ReduceFunction reduce_function,
                   std::vector<data::DynBlockWriter>& emit,
                   const ReduceConfig& config = ReduceConfig(),
                   const IndexFunction& index_function = IndexFunction(),
                   const EqualToFunction& equal_to_function = EqualToFunction())
        : emit_(emit),
          key_extractor_(key_extractor),
          table_(ctx, dia_id,
                 key_extractor, reduce_function, emit_,
                 num_partitions, config, /* immediate_flush */ !UseDuplicateDetection,
                 index_function, equal_to_function) {
        sLOG << "creating ReducePreStage with" << emit.size() << "output emitters";

        assert(num_partitions == emit.size());
    }

    //! non-copyable: delete copy-constructor
    ReducePreStage(const ReducePreStage&) = delete;
    //! non-copyable: delete assignment operator
    ReducePreStage& operator = (const ReducePreStage&) = delete;

    void Initialize(size_t limit_memory_bytes) {
        table_.Initialize(limit_memory_bytes);
    }

    void Insert(const Value& p) {
        if (table_.Insert(p) && UseDuplicateDetection) {
			hashes_.push_back(std::hash<Key>()(key_extractor_(p)));
		}
    }

    void Insert(const KeyValuePair& kv) {
        if (table_.Insert(kv) && UseDuplicateDetection) {
			hashes_.push_back(std::hash<Key>()(kv.first));
		}
    }

    //! Flush all partitions
    void FlushAll() {
        if (UseDuplicateDetection) {
            DuplicateDetection dup_detect;
            max_hash_ = dup_detect.FindDuplicates(duplicates_,
                                                  hashes_,
                                                  table_.ctx(),
                                                  table_.dia_id());
        }

        for (size_t id = 0; id < table_.num_partitions(); ++id) {
            FlushPartition(id, /* consume */ true);
        }
    }

    //! Flushes all items of a partition.
    void FlushPartition(size_t partition_id, bool consume) {
        if (UseDuplicateDetection) {
            table_.FlushPartitionEmit(
                partition_id, consume,
                [this](const size_t& partition_id, const KeyValuePair& p) {
                    if (std::binary_search(duplicates_.begin(), duplicates_.end(),
                                           (std::hash<Key>()(p.first) % max_hash_))) {
<<<<<<< HEAD
						duplicated_elements_++;
                        emit_.Emit(partition_id, p);
                    }
                    else {
						non_duplicate_elements_++;
=======
                        dups_++;
                        emit_.Emit(partition_id, p);
                    }
                    else {
                        non_dups_++;
>>>>>>> b3dc1cd8
                        emit_.Emit(table_.ctx().my_rank(), p);
                    }
                });

            if (table_.has_spilled_data_on_partition(partition_id)) {
                data::File::Reader reader =
                    table_.partition_files()[partition_id].GetReader(/* consume */ true);
                while (reader.HasNext()) {
                    KeyValuePair kv = reader.Next<KeyValuePair>();
                    if (std::binary_search(duplicates_.begin(), duplicates_.end(),
                                           (std::hash<Key>()(kv.first) % max_hash_))) {
<<<<<<< HEAD
						duplicated_elements_++;
                        emit_.Emit(partition_id, kv);
                    }
                    else {
						non_duplicate_elements_++;
=======
                        dups_++;
                        emit_.Emit(partition_id, kv);
                    }
                    else {
                        non_dups_++;
>>>>>>> b3dc1cd8
                        emit_.Emit(table_.ctx().my_rank(), kv);
                    }
                }
            }

            // flush elements pushed into emitter
            emit_.Flush(partition_id);
            emit_.Flush(table_.ctx().my_rank());
        }
        else {
            table_.FlushPartition(partition_id, consume);
            // data is flushed immediately, there is no spilled data
        }
    }

    //! Closes all emitter
    void CloseAll() {
<<<<<<< HEAD
		if (UseDuplicateDetection) {
			LOG << "Reduce Pre-Stage completed." 
				<< " #duplicates: " << duplicated_elements_
				<< " #non-duplicates: " << non_duplicate_elements_; 
		}
=======
        if (UseDuplicateDetection) {
            LOG << "Duplicates: " << dups_ << " ,Non-Duplicates: " << non_dups_;
        }
>>>>>>> b3dc1cd8
        emit_.CloseAll();
        table_.Dispose();
    }

    //! \name Accessors
    //! \{

    //! Returns the total num of items in the table.
    size_t num_items() const { return table_.num_items(); }

    //! calculate key range for the given output partition
    common::Range key_range(size_t partition_id)
    { return table_.key_range(partition_id); }

    //! \}

private:
    //! Emitters used to parameterize hash table for output to network.
    Emitter emit_;

    //! extractor function which maps a value to it's key
    KeyExtractor key_extractor_;

    //! the first-level hash table implementation
    Table table_;

<<<<<<< HEAD
	//! \name Duplicate Detection 
	//! \{
	
	//! Hashes of all keys.
    std::vector<size_t> hashes_;
	//! All elements occuring on more than one worker. (Elements not appearing here
	//! can be reduced locally)
    std::vector<size_t> duplicates_;

	//! Number of non-duplicates sent to a worker
	size_t non_duplicate_elements_ = 0;
	//! Number of duplicates reduced locally.
	size_t duplicated_elements_ = 0;
	//! Modulo for all hashes in duplicate detection to reduce hash space.
=======
    size_t unique_elements_ = 0;
    size_t total_elements_ = 0;
    size_t non_dups_ = 0;
    size_t dups_ = 0;
>>>>>>> b3dc1cd8
    size_t max_hash_;
	
	//! \}
};

} // namespace core
} // namespace thrill

#endif // !THRILL_CORE_REDUCE_PRE_STAGE_HEADER

/******************************************************************************/<|MERGE_RESOLUTION|>--- conflicted
+++ resolved
@@ -196,19 +196,12 @@
                 [this](const size_t& partition_id, const KeyValuePair& p) {
                     if (std::binary_search(duplicates_.begin(), duplicates_.end(),
                                            (std::hash<Key>()(p.first) % max_hash_))) {
-<<<<<<< HEAD
+
 						duplicated_elements_++;
                         emit_.Emit(partition_id, p);
                     }
                     else {
 						non_duplicate_elements_++;
-=======
-                        dups_++;
-                        emit_.Emit(partition_id, p);
-                    }
-                    else {
-                        non_dups_++;
->>>>>>> b3dc1cd8
                         emit_.Emit(table_.ctx().my_rank(), p);
                     }
                 });
@@ -220,19 +213,12 @@
                     KeyValuePair kv = reader.Next<KeyValuePair>();
                     if (std::binary_search(duplicates_.begin(), duplicates_.end(),
                                            (std::hash<Key>()(kv.first) % max_hash_))) {
-<<<<<<< HEAD
+
 						duplicated_elements_++;
                         emit_.Emit(partition_id, kv);
                     }
                     else {
-						non_duplicate_elements_++;
-=======
-                        dups_++;
-                        emit_.Emit(partition_id, kv);
-                    }
-                    else {
-                        non_dups_++;
->>>>>>> b3dc1cd8
+			non_duplicate_elements_++;
                         emit_.Emit(table_.ctx().my_rank(), kv);
                     }
                 }
@@ -250,17 +236,11 @@
 
     //! Closes all emitter
     void CloseAll() {
-<<<<<<< HEAD
 		if (UseDuplicateDetection) {
 			LOG << "Reduce Pre-Stage completed." 
 				<< " #duplicates: " << duplicated_elements_
 				<< " #non-duplicates: " << non_duplicate_elements_; 
 		}
-=======
-        if (UseDuplicateDetection) {
-            LOG << "Duplicates: " << dups_ << " ,Non-Duplicates: " << non_dups_;
-        }
->>>>>>> b3dc1cd8
         emit_.CloseAll();
         table_.Dispose();
     }
@@ -287,7 +267,6 @@
     //! the first-level hash table implementation
     Table table_;
 
-<<<<<<< HEAD
 	//! \name Duplicate Detection 
 	//! \{
 	
@@ -302,12 +281,6 @@
 	//! Number of duplicates reduced locally.
 	size_t duplicated_elements_ = 0;
 	//! Modulo for all hashes in duplicate detection to reduce hash space.
-=======
-    size_t unique_elements_ = 0;
-    size_t total_elements_ = 0;
-    size_t non_dups_ = 0;
-    size_t dups_ = 0;
->>>>>>> b3dc1cd8
     size_t max_hash_;
 	
 	//! \}
