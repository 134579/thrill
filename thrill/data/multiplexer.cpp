/*******************************************************************************
 * thrill/data/multiplexer.cpp
 *
 * Part of Project Thrill - http://project-thrill.org
 *
 * Copyright (C) 2015 Tobias Sturm <mail@tobiassturm.de>
 * Copyright (C) 2015 Timo Bingmann <tb@panthema.net>
 *
 * All rights reserved. Published under the BSD-2 license in the LICENSE file.
 ******************************************************************************/

#include <thrill/data/cat_stream.hpp>
#include <thrill/data/mix_stream.hpp>
#include <thrill/data/multiplexer.hpp>
#include <thrill/data/stream.hpp>

#include <algorithm>

namespace thrill {
namespace data {

Multiplexer::~Multiplexer() {
    // close all still open Streams
    for (auto& ch : stream_sets_.map())
        ch.second->Close();

    // terminate dispatcher, this waits for unfinished AsyncWrites.
    dispatcher_.Terminate();

    group_.Close();
}

CatStreamPtr
Multiplexer::_GetOrCreateCatStream(size_t id, size_t local_worker_id) {
    CatStreamSetPtr set =
        stream_sets_.GetOrCreate<CatStreamSet>(
            id, *this, id, num_workers_per_host_);
    return set->peer(local_worker_id);
}

MixStreamPtr
Multiplexer::_GetOrCreateMixStream(size_t id, size_t local_worker_id) {
    MixStreamSetPtr set =
        stream_sets_.GetOrCreate<MixStreamSet>(
            id, *this, id, num_workers_per_host_);
    return set->peer(local_worker_id);
}

/******************************************************************************/

//! expects the next StreamBlockHeader from a socket and passes to
//! OnStreamBlockHeader
void Multiplexer::AsyncReadBlockHeader(Connection& s) {
    dispatcher_.AsyncRead(
        s, BlockHeader::total_size,
        net::AsyncReadCallback::from<
            Multiplexer, & Multiplexer::OnBlockHeader>(this));
}

void Multiplexer::OnBlockHeader(Connection& s, net::Buffer&& buffer) {

    // received invalid Buffer: the connection has closed?
    if (!buffer.IsValid()) return;

    StreamBlockHeader header;
    net::BufferReader br(buffer);
    header.ParseHeader(br);

    // received stream id
    StreamId id = header.stream_id;
    size_t local_worker = header.receiver_local_worker_id;
    size_t sender_worker_rank =
        header.sender_rank * num_workers_per_host_ + header.sender_local_worker_id;

    if (header.magic == MagicByte::CatStreamBlock)
    {
        CatStreamPtr stream = GetOrCreateCatStream(id, local_worker);

        if (header.IsEnd()) {
            sLOG << "end of stream on" << s << "in CatStream" << id
                 << "from worker" << sender_worker_rank;

            stream->OnCloseStream(sender_worker_rank);

            AsyncReadBlockHeader(s);
        }
        else {
            sLOG << "stream header from" << s << "on CatStream" << id
                 << "from worker" << sender_worker_rank;

            ByteBlockPtr bytes = ByteBlock::Allocate(header.size, block_pool_);

            dispatcher_.AsyncRead(
                s, bytes,
                [this, header, stream, bytes](Connection& s) {
                    OnCatStreamBlock(s, header, stream, bytes);
                });
        }
    }
    else if (header.magic == MagicByte::MixStreamBlock)
    {
        MixStreamPtr stream = GetOrCreateMixStream(id, local_worker);

        if (header.IsEnd()) {
            sLOG << "end of stream on" << s << "in MixStream" << id
                 << "from worker" << sender_worker_rank;

            stream->OnCloseStream(sender_worker_rank);

            AsyncReadBlockHeader(s);
        }
        else {
            sLOG << "stream header from" << s << "on MixStream" << id
                 << "from worker" << sender_worker_rank;

            ByteBlockPtr bytes = ByteBlock::Allocate(header.size, block_pool_);

            dispatcher_.AsyncRead(
                s, bytes,
                [this, header, stream, bytes](Connection& s) {
                    OnMixStreamBlock(s, header, stream, bytes);
                });
        }
    }
    else {
        die("Invalid magic byte in BlockHeader");
    }
}

<<<<<<< HEAD
        ByteBlockPtr bytes = block_pool_.AllocateBlock(header.size);
=======
void Multiplexer::OnCatStreamBlock(
    Connection& s, const StreamBlockHeader& header,
    const CatStreamPtr& stream, const ByteBlockPtr& bytes) {
>>>>>>> 9abbea80

    size_t sender_worker_rank = header.sender_rank * num_workers_per_host_ + header.sender_local_worker_id;
    sLOG << "got block on" << s << "in CatStream" << header.stream_id << "from worker" << sender_worker_rank;

    stream->OnStreamBlock(
        sender_worker_rank,
        Block(bytes, 0, header.size, header.first_item, header.num_items));

    AsyncReadBlockHeader(s);
}

void Multiplexer::OnMixStreamBlock(
    Connection& s, const StreamBlockHeader& header,
    const MixStreamPtr& stream, const ByteBlockPtr& bytes) {

    size_t sender_worker_rank = header.sender_rank * num_workers_per_host_ + header.sender_local_worker_id;
    sLOG << "got block on" << s << "in MixStream" << header.stream_id << "from worker" << sender_worker_rank;

    stream->OnStreamBlock(
        sender_worker_rank,
        Block(bytes, 0, header.size, header.first_item, header.num_items));

    AsyncReadBlockHeader(s);
}

BlockQueue* Multiplexer::CatLoopback(
    size_t stream_id, size_t from_worker_id, size_t to_worker_id) {
    return stream_sets_.GetOrDie<CatStreamSet>(stream_id)
           ->peer(to_worker_id)->loopback_queue(from_worker_id);
}

MixBlockQueueSink* Multiplexer::MixLoopback(
    size_t stream_id, size_t from_worker_id, size_t to_worker_id) {
    return stream_sets_.GetOrDie<MixStreamSet>(stream_id)
           ->peer(to_worker_id)->loopback_queue(from_worker_id);
}

} // namespace data
} // namespace thrill

/******************************************************************************/<|MERGE_RESOLUTION|>--- conflicted
+++ resolved
@@ -88,7 +88,7 @@
             sLOG << "stream header from" << s << "on CatStream" << id
                  << "from worker" << sender_worker_rank;
 
-            ByteBlockPtr bytes = ByteBlock::Allocate(header.size, block_pool_);
+            ByteBlockPtr bytes = block_pool_.AllocateBlock(header.size);
 
             dispatcher_.AsyncRead(
                 s, bytes,
@@ -113,7 +113,7 @@
             sLOG << "stream header from" << s << "on MixStream" << id
                  << "from worker" << sender_worker_rank;
 
-            ByteBlockPtr bytes = ByteBlock::Allocate(header.size, block_pool_);
+            ByteBlockPtr bytes = block_pool_.AllocateBlock(header.size);
 
             dispatcher_.AsyncRead(
                 s, bytes,
@@ -127,13 +127,9 @@
     }
 }
 
-<<<<<<< HEAD
-        ByteBlockPtr bytes = block_pool_.AllocateBlock(header.size);
-=======
 void Multiplexer::OnCatStreamBlock(
     Connection& s, const StreamBlockHeader& header,
     const CatStreamPtr& stream, const ByteBlockPtr& bytes) {
->>>>>>> 9abbea80
 
     size_t sender_worker_rank = header.sender_rank * num_workers_per_host_ + header.sender_local_worker_id;
     sLOG << "got block on" << s << "in CatStream" << header.stream_id << "from worker" << sender_worker_rank;
