--- conflicted
+++ resolved
@@ -228,15 +228,9 @@
 
 //! type of set of ByteBlocks currently begin written to EM.
 using WritingMap = std::unordered_map<
-<<<<<<< HEAD
-    ByteBlock*, io::RequestPtr,
+    ByteBlock*, foxxll::request_ptr,
     std::hash<ByteBlock*>, std::equal_to<>,
-    mem::GPoolAllocator<std::pair<ByteBlock* const, io::RequestPtr> > >;
-=======
-          ByteBlock*, foxxll::request_ptr,
-          std::hash<ByteBlock*>, std::equal_to<>,
-          mem::GPoolAllocator<std::pair<ByteBlock* const, foxxll::request_ptr> > >;
->>>>>>> 59afaba1
+    mem::GPoolAllocator<std::pair<ByteBlock* const, foxxll::request_ptr> > >;
 
 //! type of set of ByteBlocks currently begin read from EM.
 using ReadingMap = std::unordered_map<
